<script lang="ts">
	import {
		Card,
		CardContent,
		CardDescription,
		CardHeader,
		CardTitle
	} from '$lib/components/ui/card';
	import { Button } from '$lib/components/ui/button';
	import { Input } from '$lib/components/ui/input';
	import { Label } from '$lib/components/ui/label';
	import { Badge } from '$lib/components/ui/badge';
	import { Checkbox } from '$lib/components/ui/checkbox';
	import {
		Dialog,
		DialogContent,
		DialogDescription,
		DialogHeader,
		DialogTitle,
		DialogTrigger
	} from '$lib/components/ui/dialog';
	import { Tabs, TabsContent, TabsList, TabsTrigger } from '$lib/components/ui/tabs';
	import {
		ArrowDownIcon,
		ArrowUpIcon,
		Camera,
		MessageSquare,
		Plus,
		Search,
		Repeat,
		ArrowUpDown,
		Trash2,
		Edit
	} from 'lucide-svelte';
	import { transactionService, type Transaction } from '$lib/services/transactions';
	import { categoryService, type Category } from '$lib/services/categories';
	import { balanceService, type Balance } from '$lib/services/balance';
	import { firebaseUser, loading as authLoading } from '$lib/stores/auth';
	import { onMount } from 'svelte';
	import { ocrService, type OCRResult, type ChatResult } from '$lib/services/ocr';
	// State variables
	let transactions = $state<Transaction[]>([]);
	let categories = $state<Category[]>([]);
	let balance = $state<Balance | null>(null);
	let isLoading = $state(true);
	let error = $state<string | null>(null);
	let successMessage = $state<string | null>(null);
	let searchTerm = $state('');
	let filterCategory = $state('all');
	let sortBy = $state('date');
	let isDialogOpen = $state(false);
	let activeTab = $state('expense');
	let currentPage = $state(1);
	let itemsPerPage = 10;
	let isDetailsOpen = $state(false);
	let selectedTransactionDetails = $state<Transaction | null>(null);
	let isSaving = $state(false);
	let isDeleting = $state(false);
	let isEditOpen = $state(false);
	let editingTransaction = $state<Transaction | null>(null);
	let isNewCategoryOpen = $state(false);
	let newCategoryName = $state('');
	let newCategoryType = $state<'income' | 'expense'>('expense');
	let editBalanceValue = $state('');
	let isBalanceDialogOpen = $state(false);

	// OCR Receipt state
	let selectedFile = $state<File | null>(null);
	let isProcessingOCR = $state(false);
	let ocrResult = $state<OCRResult | null>(null);
	let ocrError = $state<string | null>(null);
	let fileInputRef = $state<HTMLInputElement>();
	let temporaryCategories = $state<Category[]>([]); // For storing temp categories from OCR
	let activeTabValue = $state('manual'); // Track active tab

	// Chat state
	let chatMessage = $state('');
	let isProcessingChat = $state(false);
	let chatResult = $state<ChatResult | null>(null);
	let chatError = $state<string | null>(null);
	// Form fields
	let formDescription = $state('');
	let formAmount = $state('');
	let formType = $state('');
	let formCategory = $state('');
	let formEvent = $state('');
	let formDate = $state(new Date().toISOString().split('T')[0]);
	let formIsRecurrent = $state(false);

	// Edit form fields
	let editDescription = $state('');
	let editAmount = $state('');
	let editType = $state('');
	let editCategory = $state('');
	let editEvent = $state('');
	let editDate = $state('');
	let editIsRecurrent = $state(false);

	// Wait for authentication before loading data
	$effect(() => {
		if (!$authLoading && $firebaseUser) {
			loadData();
		}
	});

	// Function to load transactions and categories from API
	async function loadData() {
		if (!$firebaseUser) {
			error = 'User not authenticated';
			isLoading = false;
			return;
		}

		isLoading = true;
		error = null;

		try {
			// Load categories, transactions, and balance in parallel
			const [categoriesData, transactionsData, balanceData] = await Promise.all([
				categoryService.getCategories(),
				transactionService.getAllTransactions(),
				balanceService.getBalance()
			]);

			categories = categoriesData;
			transactions = transactionsData;
			balance = balanceData;
		} catch (err) {
			console.error('Error loading data:', err);
			error = err instanceof Error ? err.message : 'Failed to load data';
		} finally {
			isLoading = false;
		}
	}

	// Helper function to get category by ID
	function getCategoryById(categoryId: string | null | undefined) {
		if (!categoryId) return null;
		return categories.find((cat) => cat.id.toString() === categoryId.toString());
	}

	// Helper function to format category display
	function getCategoryDisplay(categoryId: string | null | undefined) {
		const category = getCategoryById(categoryId);
		return category ? category.name : 'No Category';
	}

	// Helper function to get filtered categories by type
	function getFilteredCategories(type: string): Category[] {
		return categories.filter((category) => category.type === type);
	}

	// Function to refresh categories (useful when dialog is opened)
	async function refreshCategories() {
		try {
			const categoriesData = await categoryService.getCategories();
			categories = categoriesData;
		} catch (err) {
			console.error('Error refreshing categories:', err);
			// Don't show error for refresh, just log it
		}
	}

	// Reset current page when filters change
	$effect(() => {
		currentPage = 1;
	});

	// Clear data when dialog is closed
	$effect(() => {
		if (!isDialogOpen) {
			resetForm();
			resetOCRState();
			resetChatState();
			temporaryCategories = [];
		}
	});

	// Refresh categories when dialog is opened to get any new categories created elsewhere
	$effect(() => {
		if (isDialogOpen && !$authLoading && $firebaseUser) {
			refreshCategories();
		}
	});

	function filterAndSortTransactions(type: 'income' | 'expense') {
		if (!transactions.length) {
			return {
				transactions: [],
				totalCount: 0,
				totalPages: 0
			};
		}
		const filtered = transactions
			.filter((transaction) => {
				const matchesType = transaction.type === type;
				const matchesSearch = transaction.description
					.toLowerCase()
					.includes(searchTerm.toLowerCase());
				const matchesCategory =
					filterCategory === 'all' ||
					(filterCategory === 'none' && !transaction.category_id) ||
					(filterCategory !== 'none' && transaction.category_id?.toString() === filterCategory);
				return matchesType && matchesSearch && matchesCategory;
			})
			.sort((a, b) => {
				if (sortBy === 'date') {
					return new Date(b.date).getTime() - new Date(a.date).getTime();
				} else if (sortBy === 'amount') {
					return Math.abs(b.amount) - Math.abs(a.amount);
				}
				return 0;
			});

		const startIndex = (currentPage - 1) * itemsPerPage;
		const endIndex = startIndex + itemsPerPage;

		return {
			transactions: filtered.slice(startIndex, endIndex),
			totalCount: filtered.length,
			totalPages: Math.ceil(filtered.length / itemsPerPage)
		};
	}
	async function handleAddTransaction(event: Event) {
		event.preventDefault();

		// Prevent double submission
		if (isSaving) return;

		isSaving = true;
		error = null;
		successMessage = null;

		try {
			// Create category in backend if it's temporary
			let finalCategoryId = formCategory;
			if (formCategory) {
				finalCategoryId = await createCategoryIfNeeded(formCategory);
			}

			const newTransactionData = {
				description: formDescription,
				amount:
					formType === 'expense' ? -Math.abs(Number(formAmount)) : Math.abs(Number(formAmount)),
				type: formType as 'income' | 'expense',
				category_id: finalCategoryId || undefined,
				date: formDate || new Date().toISOString().split('T')[0],
				recurrence: formIsRecurrent ? 'monthly' : undefined
			};

			// Create transaction via API
			const response = await transactionService.createTransaction(newTransactionData);

			// Extract transaction from response (backend returns { message, data })
			const newTransaction = (response as any).data || response;

			// Add to local state (ensure it's valid)
			if (newTransaction && newTransaction.id) {
				transactions = [newTransaction, ...transactions];
			} else {
				console.error('Invalid transaction response:', response);
				throw new Error('Invalid transaction response from server');
			}

			// Update balance based on the transaction
			if (balance && balance.balance !== null && balance.balance !== undefined) {
				const currentBalance = parseFloat(balance.balance);
				const transactionAmount = parseFloat(formAmount);
				
				let newBalanceValue;
				if (formType === 'income') {
					newBalanceValue = currentBalance + transactionAmount;
				} else if (formType === 'expense') {
					newBalanceValue = currentBalance - transactionAmount;
				} else {
					newBalanceValue = currentBalance;
				}

				try {
					// Update balance in backend
					await balanceService.updateBalance(newBalanceValue);
					
					// Update local balance state immediately
					balance = {
						...balance,
						balance: newBalanceValue.toString()
					};
				} catch (balanceErr) {
					console.error('Error updating balance:', balanceErr);
					// Don't throw error here - transaction was successful, balance update failed
					// Just show a warning in console, but don't break the flow
				}
			}

			// Show success message
			successMessage = `Transaction "${formDescription}" added successfully!`;

			// Close dialog (form will be reset by $effect)
			isDialogOpen = false;

			// Auto-hide success message after 3 seconds
			setTimeout(() => {
				successMessage = null;
			}, 3000);
		} catch (err) {
			console.error('Error creating transaction:', err);
			error = err instanceof Error ? err.message : 'Failed to create transaction';
			// Don't close dialog on error, let user try again
		} finally {
			isSaving = false;
		}
	}
	function resetForm() {
		formDescription = '';
		formAmount = '';
		formType = '';
		formCategory = '';
		formEvent = '';
		formDate = new Date().toISOString().split('T')[0];
		formIsRecurrent = false;
		activeTabValue = 'manual';
	} // Function to handle creating a new category
	async function handleCreateCategory(event: Event) {
		event.preventDefault();
		if (!newCategoryName.trim()) return;

		try {
			const newCategory = await categoryService.createCategory({
				name: newCategoryName.trim(),
				type: newCategoryType
			});

			// Add the new category to the list
			categories = [...categories, newCategory];

			// Auto-select the new category
			formCategory = newCategory.id.toString();

			// Show success message
			successMessage = `Category "${newCategoryName}" created successfully!`;

			// Close the new category dialog and reset form
			isNewCategoryOpen = false;
			newCategoryName = '';
			newCategoryType = 'expense';

			// Auto-hide success message after 3 seconds
			setTimeout(() => {
				successMessage = null;
			}, 3000);
		} catch (err) {
			console.error('Error creating category:', err);
			error = err instanceof Error ? err.message : 'Failed to create category';
		}
	}

	// Function to handle opening new category dialog
	function handleNewCategoryClick() {
		if (!formType) {
			error = 'Please select a transaction type first';
			return;
		}

		// Set the category type to match the transaction type
		newCategoryType = formType as 'income' | 'expense';
		isNewCategoryOpen = true;
	}

	function handleViewDetails(transaction: Transaction) {
		selectedTransactionDetails = transaction;
		isDetailsOpen = true;
	}
	// Function to handle deleting a transaction
	async function handleDeleteTransaction(transaction: Transaction) {
		const confirmed = confirm(
			`Are you sure you want to delete this transaction: "${transaction.description}"?`
		);

		if (!confirmed) {
			return;
		}

		isDeleting = true;
		try {
			await transactionService.deleteTransaction(transaction.id);

			// Remove the transaction from the local state
			transactions = transactions.filter((t) => t.id !== transaction.id);

			// Update balance by reversing the deleted transaction's effect
			if (balance && balance.balance !== null && balance.balance !== undefined) {
				const currentBalance = parseFloat(balance.balance);
				const transactionAmount = transaction.amount;
				
				let newBalanceValue;
				if (transaction.type === 'income') {
					// Remove income (subtract from balance)
					newBalanceValue = currentBalance - transactionAmount;
				} else if (transaction.type === 'expense') {
					// Remove expense (add back to balance since expense was negative)
					newBalanceValue = currentBalance + Math.abs(transactionAmount);
				} else {
					newBalanceValue = currentBalance;
				}

				try {
					// Update balance in backend
					await balanceService.updateBalance(newBalanceValue);
					
					// Update local balance state immediately
					balance = {
						...balance,
						balance: newBalanceValue.toString()
					};
				} catch (balanceErr) {
					console.error('Error updating balance:', balanceErr);
					// Don't throw error here - transaction deletion was successful, balance update failed
				}
			}

			// Show success message
			successMessage = 'Transaction deleted successfully';
			error = null;

			// Auto-hide success message after 3 seconds
			setTimeout(() => {
				successMessage = null;
			}, 3000);
		} catch (err) {
			console.error('Error deleting transaction:', err);
			error = err instanceof Error ? err.message : 'Failed to delete transaction';
		} finally {
			isDeleting = false;
		}
	}

	// Function to handle opening edit dialog
	function handleEditTransaction(transaction: Transaction) {
		editingTransaction = transaction;
		// Pre-fill the edit form with transaction data
		editDescription = transaction.description;
		editAmount = transaction.amount.toString();
		editType = transaction.type;
		editCategory = transaction.category_id || '';
		editEvent = transaction.event || '';
		editDate = transaction.date;
		editIsRecurrent = !!transaction.recurrence;
		isEditOpen = true;
	}

	// Function to handle updating a transaction
	async function handleUpdateTransaction() {
		if (!editingTransaction) return;

		if (!editDescription || !editAmount || !editType) {
			error = 'Please fill in all required fields';
			return;
		}

		isSaving = true;
		try {
			// Calculate the correctly signed amount for the backend
			const signedAmount = editType === 'expense' ? -Math.abs(parseFloat(editAmount)) : Math.abs(parseFloat(editAmount));
			
			const updatedTransaction = await transactionService.updateTransaction(editingTransaction.id, {
				description: editDescription,
				amount: signedAmount,
				type: editType as 'income' | 'expense',
				category_id: editCategory || undefined,
				event: editEvent || undefined,
				date: editDate,
				recurrence: editIsRecurrent ? 'monthly' : undefined
			});
			console.log('Updated transaction response:', updatedTransaction);

			// Update the transaction in the local state
			// Backend returns { message: "...", data: transaction }
			const updatedData = (updatedTransaction as any).data || updatedTransaction;
			const updatedTransactionData = {
				...editingTransaction,
				description: editDescription,
				amount: signedAmount,
				type: editType as 'income' | 'expense',
				category_id: editCategory || undefined,
				event: editEvent || undefined,
				date: editDate,
				recurrence: editIsRecurrent ? 'monthly' : undefined,
				...updatedData
			};

			console.log('Updating local transaction:', updatedTransactionData);

			transactions = transactions.map((t) =>
				t.id === editingTransaction!.id ? updatedTransactionData : t
			);

			console.log('Updated transactions array:', transactions);

			// Update balance based on the transaction change
			if (balance && balance.balance !== null && balance.balance !== undefined) {
				const currentBalance = parseFloat(balance.balance);
				
				// Calculate the difference between old and new transaction
				const oldAmount = editingTransaction.amount; // e.g., -15 for expense, +100 for income
				const newAmountSigned = signedAmount; // e.g., -35 for expense, +150 for income
				
				// Calculate the net change: newAmountSigned - oldAmount
				// Example: (-35) - (-15) = -20 (expense increased, balance decreases by 20)
				// Example: (-5) - (-15) = +10 (expense decreased, balance increases by 10)
				const balanceDelta = newAmountSigned - oldAmount;
				
				const newBalanceValue = currentBalance + balanceDelta;

				try {
					// Update balance in backend
					await balanceService.updateBalance(newBalanceValue);
					
					// Update local balance state immediately
					balance = {
						...balance,
						balance: newBalanceValue.toString()
					};
				} catch (balanceErr) {
					console.error('Error updating balance:', balanceErr);
					// Don't throw error here - transaction update was successful, balance update failed
				}
			}

			// If the transaction type changed, switch to the appropriate tab
			if (editType !== editingTransaction.type) {
				activeTab = editType;
			}

			// Close the edit dialog
			isEditOpen = false;
			editingTransaction = null; // Show success message
			successMessage = 'Transaction updated successfully';
			error = null;

			// Force reactivity by creating a new array reference
			transactions = [...transactions];

			// Auto-hide success message after 3 seconds
			setTimeout(() => {
				successMessage = null;
			}, 3000);
		} catch (err) {
			console.error('Error updating transaction:', err);
			error = err instanceof Error ? err.message : 'Failed to update transaction';
		} finally {
			isSaving = false;
		}
	}

	let paginatedData = $derived(filterAndSortTransactions(activeTab as 'income' | 'expense'));
	let currentTransactions = $derived(paginatedData.transactions);

	// OCR functions
	function handleFileSelected(event: Event) {
		const target = event.target as HTMLInputElement;
		if (target.files && target.files[0]) {
			handleFile(target.files[0]);
		}
	}

	function handleFile(file: File) {
		ocrError = null;

		// Validate file type
		const allowedTypes = ['image/jpeg', 'image/jpg', 'image/png', 'image/gif', 'image/webp'];
		if (!allowedTypes.includes(file.type)) {
			ocrError = 'Please select a valid image file (JPG, PNG, GIF, WebP)';
			return;
		}

		// Validate file size (10MB)
		const maxSize = 10 * 1024 * 1024;
		if (file.size > maxSize) {
			ocrError = 'File size must be less than 10MB';
			return;
		}

		selectedFile = file;
		processReceipt();
	}

	async function processReceipt() {
		if (!selectedFile) return;

		isProcessingOCR = true;
		ocrError = null;

		try {
			const result = await ocrService.processReceipt(selectedFile);

			// Handle missing or invalid date
			if (!result.date || result.date === '') {
				result.date = new Date().toISOString();
			}

			// Create temporary category if it doesn't exist
			await handleTemporaryCategory(result.category, result.type);

			ocrResult = result;
		} catch (err) {
			ocrError = err instanceof Error ? err.message : 'Failed to process receipt';
		} finally {
			isProcessingOCR = false;
		}
	}

	async function handleOCRConfirm() {
		if (!ocrResult) return;

		// Pre-fill the manual form with OCR data
		formDescription = ocrResult.description;
		formAmount = ocrResult.amount.toString();
		formType = ocrResult.type;
		formDate = ocrResult.date
			? ocrResult.date.split('T')[0]
			: new Date().toISOString().split('T')[0];

		// Find matching category (including temporary ones)
		const allCategories = getAllCategories();
		const matchingCategory = allCategories.find(
			(cat) =>
				cat.name.toLowerCase() === ocrResult!.category.toLowerCase() && cat.type === ocrResult!.type
		);
		if (matchingCategory) {
			formCategory = matchingCategory.id.toString();
		}

		// Add vendor to description if it's different
		if (
			ocrResult.vendor &&
			!ocrResult.description.toLowerCase().includes(ocrResult.vendor.toLowerCase())
		) {
			formDescription = `${ocrResult.description} (${ocrResult.vendor})`;
		}

		// Create category in backend if it's temporary, then submit
		try {
			if (formCategory) {
				formCategory = await createCategoryIfNeeded(formCategory);
			}

			// Automatically submit the transaction
			setTimeout(() => {
				handleAddTransaction(new Event('submit'));
			}, 100);
		} catch (error) {
			console.error('Error creating category:', error);
			ocrError = 'Failed to create category. Please try again.';
		}
	}

	function handleOCREdit() {
		if (!ocrResult) return;

		// Pre-fill the manual form with OCR data for editing
		formDescription = ocrResult.description;
		formAmount = ocrResult.amount.toString();
		formType = ocrResult.type;
		formDate = ocrResult.date
			? ocrResult.date.split('T')[0]
			: new Date().toISOString().split('T')[0];

		// Find matching category (including temporary ones)
		const allCategories = getAllCategories();
		const matchingCategory = allCategories.find(
			(cat) =>
				cat.name.toLowerCase() === ocrResult!.category.toLowerCase() && cat.type === ocrResult!.type
		);
		if (matchingCategory) {
			formCategory = matchingCategory.id.toString();
		}

		// Add vendor to description if it's different
		if (
			ocrResult.vendor &&
			!ocrResult.description.toLowerCase().includes(ocrResult.vendor.toLowerCase())
		) {
			formDescription = `${ocrResult.description} (${ocrResult.vendor})`;
		}

		// Switch to manual tab (keep OCR data for potential return)
		activeTabValue = 'manual';
	}

	// Handle temporary category creation
	async function handleTemporaryCategory(categoryName: string, categoryType: 'income' | 'expense') {
		if (!categoryName) return;

		// Check if category already exists
		const existingCategory = categories.find(
			(cat) => cat.name.toLowerCase() === categoryName.toLowerCase() && cat.type === categoryType
		);

		if (!existingCategory) {
			// Check if it's already in temporary categories
			const tempExists = temporaryCategories.find(
				(cat) => cat.name.toLowerCase() === categoryName.toLowerCase() && cat.type === categoryType
			);

			if (!tempExists) {
				// Create temporary category
				const tempCategory: Category = {
					id: `temp_${Date.now()}_${Math.random().toString(36).substr(2, 9)}`,
					name: categoryName,
					type: categoryType,
					icon_url: undefined,
					parent_id: undefined
				};

				temporaryCategories = [...temporaryCategories, tempCategory];
			}
		}
	}

	// Get all categories including temporary ones
	function getAllCategories(): Category[] {
		return [...categories, ...temporaryCategories];
	}

	// Create category in backend if it's temporary
	async function createCategoryIfNeeded(categoryId: string): Promise<string> {
		const tempCategory = temporaryCategories.find((cat) => cat.id === categoryId);

		if (tempCategory) {
			try {
				const newCategory = await categoryService.createCategory({
					name: tempCategory.name,
					type: tempCategory.type
				});

				// Remove from temporary and add to real categories
				temporaryCategories = temporaryCategories.filter((cat) => cat.id !== categoryId);
				categories = [...categories, newCategory];

				return newCategory.id.toString();
			} catch (error) {
				console.error('Error creating category:', error);
				throw error;
			}
		}

		return categoryId;
	}

	function resetOCRState() {
		selectedFile = null;
		ocrResult = null;
		ocrError = null;
		isProcessingOCR = false;
	}

<<<<<<< HEAD
	// Chat processing functions
	async function handleChatSubmit() {
		if (!chatMessage.trim()) return;

		isProcessingChat = true;
		chatError = null;

		try {
			const result = await ocrService.processChatMessage(chatMessage.trim());

			// Handle missing or invalid date
			if (!result.date || result.date === '') {
				result.date = new Date().toISOString();
			}

			// Create temporary category if it doesn't exist
			await handleTemporaryCategory(result.category, result.type);

			chatResult = result;
		} catch (err) {
			chatError = err instanceof Error ? err.message : 'Failed to process chat message';
		} finally {
			isProcessingChat = false;
		}
	}

	async function handleChatConfirm() {
		if (!chatResult) return;

		// Pre-fill the manual form with chat data
		formDescription = chatResult.description;
		formAmount = chatResult.amount.toString();
		formType = chatResult.type;
		formDate = chatResult.date
			? chatResult.date.split('T')[0]
			: new Date().toISOString().split('T')[0];

		// Find matching category (including temporary ones)
		const allCategories = getAllCategories();
		const matchingCategory = allCategories.find(
			(cat) =>
				cat.name.toLowerCase() === chatResult!.category.toLowerCase() &&
				cat.type === chatResult!.type
		);
		if (matchingCategory) {
			formCategory = matchingCategory.id.toString();
		}

		// Add vendor to description if it's different
		if (
			chatResult.vendor &&
			!chatResult.description.toLowerCase().includes(chatResult.vendor.toLowerCase())
		) {
			formDescription = `${chatResult.description} (${chatResult.vendor})`;
		}

		// Create category in backend if it's temporary, then submit
		try {
			if (formCategory) {
				formCategory = await createCategoryIfNeeded(formCategory);
			}

			// Automatically submit the transaction
			setTimeout(() => {
				handleAddTransaction(new Event('submit'));
			}, 100);
		} catch (error) {
			console.error('Error creating category:', error);
			chatError = 'Failed to create category. Please try again.';
		}
	}

	function handleChatEdit() {
		if (!chatResult) return;

		// Pre-fill the manual form with chat data for editing
		formDescription = chatResult.description;
		formAmount = chatResult.amount.toString();
		formType = chatResult.type;
		formDate = chatResult.date
			? chatResult.date.split('T')[0]
			: new Date().toISOString().split('T')[0];

		// Find matching category (including temporary ones)
		const allCategories = getAllCategories();
		const matchingCategory = allCategories.find(
			(cat) =>
				cat.name.toLowerCase() === chatResult!.category.toLowerCase() &&
				cat.type === chatResult!.type
		);
		if (matchingCategory) {
			formCategory = matchingCategory.id.toString();
		}

		// Add vendor to description if it's different
		if (
			chatResult.vendor &&
			!chatResult.description.toLowerCase().includes(chatResult.vendor.toLowerCase())
		) {
			formDescription = `${chatResult.description} (${chatResult.vendor})`;
		}

		// Switch to manual tab (keep chat data for potential return)
		activeTabValue = 'manual';
	}

	function resetChatState() {
		chatMessage = '';
		chatResult = null;
		chatError = null;
		isProcessingChat = false;
=======
	// Balance editing functions
	function handleEditBalance() {
		if (balance && balance.balance !== null && balance.balance !== undefined) {
			editBalanceValue = parseFloat(balance.balance).toString();
			isBalanceDialogOpen = true;
		}
	}

	function handleCancelBalanceEdit() {
		isBalanceDialogOpen = false;
		editBalanceValue = '';
	}

	async function handleSaveBalance() {
		if (!editBalanceValue || isNaN(parseFloat(editBalanceValue))) {
			error = 'Please enter a valid balance amount';
			return;
		}

		isSaving = true;
		try {
			const newBalanceValue = parseFloat(editBalanceValue);
			const updatedBalance = await balanceService.updateBalance(newBalanceValue);
			
			// Immediately update local balance state
			balance = {
				...balance,
				balance: newBalanceValue.toString()
			};
			
			console.log('Balance updated successfully:', balance);
			
			isBalanceDialogOpen = false;
			editBalanceValue = '';
			
			successMessage = 'Balance updated successfully';
			setTimeout(() => {
				successMessage = null;
			}, 3000);
		} catch (err) {
			console.error('Error updating balance:', err);
			error = err instanceof Error ? err.message : 'Failed to update balance';
		} finally {
			isSaving = false;
		}
>>>>>>> 1c188e17
	}
</script>

<div class="flex-1 space-y-6 bg-gray-950 p-6">
	<!-- Loading State -->
	{#if $authLoading || isLoading}
		<div class="flex min-h-[400px] items-center justify-center">
			<div class="text-center">
				<div
					class="mx-auto mb-4 h-12 w-12 animate-spin rounded-full border-b-2 border-blue-500"
				></div>
				<p class="text-gray-400">
					{$authLoading ? 'Authenticating...' : 'Loading transactions...'}
				</p>
			</div>
		</div>
	{:else if error}
		<!-- Error State -->
		<div class="flex min-h-[400px] items-center justify-center">
			<div class="text-center">
				<div class="mb-4 text-xl text-red-500">⚠️</div>
				<p class="mb-4 text-red-400">{error}</p>
				<Button
					onclick={loadData}
					variant="outline"
					class="border-gray-600 text-gray-300 hover:bg-gray-700"
				>
					Try Again
				</Button>
			</div>
		</div>
	{:else}
		<!-- Success Message -->
		{#if successMessage}
			<div class="mb-4 rounded-lg border border-green-500 bg-green-900/50 p-4">
				<div class="flex items-center gap-2">
					<div class="text-lg text-green-400">✅</div>
					<p class="font-medium text-green-300">{successMessage}</p>
					<Button
						onclick={() => (successMessage = null)}
						variant="ghost"
						size="sm"
						class="ml-auto h-auto p-1 text-green-400 hover:text-green-300"
					>
						×
					</Button>
				</div>
			</div>
		{/if}

		<!-- Main Content -->
		<div class="flex items-center justify-between">
			<div>
				<h2 class="text-2xl font-bold text-white">Transaction History</h2>
				<p class="text-gray-400">Manage all your financial transactions</p>
			</div>
			<div class="flex items-center gap-4">
				<!-- Enhanced Balance Display Section -->
				{#if balance && balance.balance !== null && balance.balance !== undefined}
					{@const balanceValue = parseFloat(balance.balance)}
					<!-- Balance Display Mode -->
					<div class="flex items-center justify-between bg-gray-800 border border-gray-600 rounded-md px-4 py-2 h-10 min-w-[220px]">
						<div class="flex items-center gap-2">
							<span class="text-sm font-medium text-gray-300">Balance:</span>
							<span class="text-xl font-bold {balanceValue >= 0 ? 'text-green-400' : 'text-red-400'}">
								${balanceValue.toFixed(2)}
							</span>
						</div>
						<Button
							variant="outline"
							size="sm"
							onclick={handleEditBalance}
							class="border-2 border-green-500 bg-gray-900 font-semibold text-green-400 shadow-lg hover:bg-green-500/20 hover:text-green-300 h-6 ml-4"
						>
							<Edit class="mr-1 h-3 w-3" />
							Edit
						</Button>
					</div>
				{/if}
				<Dialog bind:open={isDialogOpen}>
				<DialogTrigger>
					<div
						class="ring-offset-background focus-visible:ring-ring inline-flex h-10 cursor-pointer items-center justify-center whitespace-nowrap rounded-md bg-gradient-to-r from-blue-500 to-green-500 px-4 py-2 text-sm font-medium text-white transition-colors hover:from-blue-600 hover:to-green-600 focus-visible:outline-none focus-visible:ring-2 focus-visible:ring-offset-2 disabled:pointer-events-none disabled:opacity-50"
					>
						<Plus class="mr-2 h-4 w-4" />
						Add Transaction
					</div>
				</DialogTrigger>
				<DialogContent class="border-gray-700 bg-gray-800 text-white sm:max-w-[425px]">
					<DialogHeader>
						<DialogTitle>Add New Transaction</DialogTitle>
						<DialogDescription class="text-gray-400">
							Record a new income or expense transaction
						</DialogDescription>
					</DialogHeader>
					<Tabs bind:value={activeTabValue} class="w-full">
						<TabsList class="grid w-full grid-cols-3 bg-gray-700">
							<TabsTrigger
								value="manual"
								class="text-gray-300 data-[state=active]:bg-gray-600 data-[state=active]:text-white"
							>
								Manual
							</TabsTrigger>
							<TabsTrigger
								value="chat"
								class="text-gray-300 data-[state=active]:bg-gray-600 data-[state=active]:text-white"
							>
								Chat
							</TabsTrigger>
							<TabsTrigger
								value="ocr"
								class="text-gray-300 data-[state=active]:bg-gray-600 data-[state=active]:text-white"
							>
								Receipt OCR
							</TabsTrigger>
						</TabsList>

						<TabsContent value="manual">
							<form onsubmit={handleAddTransaction} class="space-y-4">
								<div class="space-y-2">
									<Label for="description">Description</Label>
									<Input
										id="description"
										bind:value={formDescription}
										placeholder="Enter transaction description"
										required
										class="border-gray-600 bg-gray-700"
									/>
								</div>
								<div class="grid grid-cols-2 gap-4">
									<div class="space-y-2">
										<Label for="amount">Amount</Label>
										<Input
											id="amount"
											bind:value={formAmount}
											type="number"
											step="0.01"
											placeholder="0.00"
											required
											class="border-gray-600 bg-gray-700"
										/>
									</div>
									<div class="space-y-2">
										<Label for="type">Type</Label>
										<select
											bind:value={formType}
											required
											class="w-full rounded-md border border-gray-600 bg-gray-700 px-3 py-2 text-white"
										>
											<option value="">Select transaction type</option>
											<option value="income">Income</option>
											<option value="expense">Expense</option>
										</select>
									</div>
								</div>
								<div class="space-y-2">
									<div class="flex items-center justify-between">
										<Label for="category">Category (Optional)</Label>
										<Button
											type="button"
											variant="ghost"
											size="sm"
											onclick={() => handleNewCategoryClick()}
											disabled={!formType}
											class="h-auto p-0 font-normal text-blue-400 hover:text-blue-300 disabled:cursor-not-allowed disabled:text-gray-500"
										>
											+ New Category
										</Button>
									</div>
									<div class="grid grid-cols-1 gap-2">
										<select
											bind:value={formCategory}
											class="w-full rounded-md border border-gray-600 bg-gray-700 px-3 py-2 text-white"
										>
											<option value="">No Category</option>
											{#each getAllCategories().filter((cat) => !formType || cat.type === formType) as category}
												<option
													value={category.id.toString()}
													class={category.id.startsWith('temp_') ? 'text-blue-400' : ''}
												>
													{category.name}{category.id.startsWith('temp_') ? ' (New)' : ''}
												</option>
											{/each}
										</select>
										{#if formCategory}
											{@const selectedCategory = getAllCategories().find(
												(cat) => cat.id.toString() === formCategory
											)}
											{#if selectedCategory}
												<div class="px-1 text-xs text-gray-400">
													Selected: {selectedCategory.name} ({selectedCategory.type})
													{#if selectedCategory.id.startsWith('temp_')}
														<span class="text-blue-400"> - Will be created</span>
													{/if}
												</div>
											{/if}
										{/if}
									</div>
								</div>
								<div class="grid grid-cols-2 gap-4">
									<div class="space-y-2">
										<Label for="event">Event (Optional)</Label>
										<Input
											id="event"
											bind:value={formEvent}
											placeholder="e.g., Birthday dinner, Gas for road trip"
											class="border-gray-600 bg-gray-700"
										/>
									</div>
									<div class="space-y-2">
										<Label for="date">Date</Label>
										<Input
											id="date"
											bind:value={formDate}
											type="date"
											required
											class="border-gray-600 bg-gray-700"
										/>
									</div>
								</div>

								<div
									class="flex items-center space-x-2 rounded-lg border border-gray-600 bg-gray-700/50 p-3"
								>
									<Checkbox
										id="isRecurrent"
										bind:checked={formIsRecurrent}
										class="h-5 w-5 border-gray-400 data-[state=checked]:border-blue-500 data-[state=checked]:bg-blue-500"
									/>
									<Label
										for="isRecurrent"
										class="flex cursor-pointer items-center gap-2 text-sm font-medium text-white"
									>
										<Repeat class="h-4 w-4 text-blue-400" />
										Recurring Transaction (Optional)
									</Label>
								</div>
								<Button
									type="submit"
									disabled={isSaving}
									class="w-full bg-gradient-to-r from-blue-500 to-green-500 hover:from-blue-600 hover:to-green-600 disabled:opacity-50"
								>
									{isSaving ? 'Adding...' : 'Add Transaction'}
								</Button>
							</form>
						</TabsContent>

						<TabsContent value="chat">
							<div class="space-y-4">
								{#if !chatResult}
									<!-- Chat Input Section -->
									<div class="space-y-4">
										<!-- Chat Input Area -->
										<div class="space-y-4">
											<div class="text-center">
												<MessageSquare class="mx-auto mb-4 h-12 w-12 text-gray-400" />
												<h3 class="mb-2 text-lg font-medium text-white">Chat Input</h3>
												<p class="mb-4 text-gray-400">
													Describe your transaction in natural language
												</p>
											</div>

											<div class="space-y-3">
												<Label for="chatMessage">Describe your transaction</Label>
												<textarea
													id="chatMessage"
													bind:value={chatMessage}
													placeholder="E.g., 'I spent $25 at Starbucks yesterday for coffee' or 'Received $1000 salary from company today'"
													disabled={isProcessingChat}
													class="w-full min-h-[100px] rounded-lg border border-gray-600 bg-gray-700 px-3 py-2 text-white placeholder-gray-400 disabled:opacity-50"
												></textarea>

												<Button
													onclick={handleChatSubmit}
													disabled={isProcessingChat || !chatMessage.trim()}
													class="w-full bg-gradient-to-r from-blue-500 to-green-500 hover:from-blue-600 hover:to-green-600 disabled:opacity-50"
												>
													{#if isProcessingChat}
														<div
															class="mr-2 h-4 w-4 animate-spin rounded-full border-b-2 border-white"
														></div>
														Processing...
													{:else}
														<MessageSquare class="mr-2 h-4 w-4" />
														Process Transaction
													{/if}
												</Button>
											</div>
										</div>

										{#if chatError}
											<div class="rounded-lg border border-red-500 bg-red-900/50 p-3">
												<p class="text-sm text-red-300">{chatError}</p>
											</div>
										{/if}
									</div>
								{:else}
									<!-- Chat Results Preview -->
									<div class="space-y-4">
										<div class="text-center">
											<div
												class="mx-auto mb-2 flex h-8 w-8 items-center justify-center rounded-full bg-green-500"
											>
												<MessageSquare class="h-4 w-4 text-white" />
											</div>
											<h3 class="font-semibold text-green-400">Transaction Processed!</h3>
										</div>

										<div class="space-y-2 rounded-lg bg-gray-700 p-4">
											<h4 class="mb-3 font-mono text-sm font-semibold text-white">
												💬 Chat Preview:
											</h4>
											<div class="space-y-1 text-sm">
												<div class="flex justify-between">
													<span class="text-gray-400">Description:</span>
													<span class="font-medium text-white">{chatResult.description}</span>
												</div>
												<div class="flex justify-between">
													<span class="text-gray-400">Amount:</span>
													<span class="font-medium text-white">৳{chatResult.amount.toFixed(2)}</span
													>
												</div>
												<div class="flex justify-between">
													<span class="text-gray-400">Type:</span>
													<Badge
														variant={chatResult.type === 'expense' ? 'destructive' : 'default'}
													>
														{chatResult.type}
													</Badge>
												</div>
												<div class="flex justify-between">
													<span class="text-gray-400">Category:</span>
													<span class="font-medium text-white">{chatResult.category}</span>
												</div>
												<div class="flex justify-between">
													<span class="text-gray-400">Vendor:</span>
													<span class="font-medium text-white">{chatResult.vendor}</span>
												</div>
												<div class="flex justify-between">
													<span class="text-gray-400">Date:</span>
													<span class="font-medium text-white"
														>{new Date(chatResult.date).toLocaleDateString()}</span
													>
												</div>
											</div>
										</div>

										<div class="flex gap-2">
											<Button
												variant="outline"
												class="flex-1 border-gray-600 bg-gray-700 text-gray-300 hover:bg-gray-600"
												onclick={handleChatEdit}
											>
												<Edit class="mr-2 h-4 w-4" />
												Edit
											</Button>
											<Button
												class="flex-1 bg-gradient-to-r from-green-500 to-green-600 hover:from-green-600 hover:to-green-700"
												onclick={handleChatConfirm}
											>
												<MessageSquare class="mr-2 h-4 w-4" />
												Confirm & Add
											</Button>
										</div>
									</div>
								{/if}
							</div>
						</TabsContent>

						<TabsContent value="ocr">
							<div class="space-y-4">
								{#if !ocrResult}
									<!-- File Upload Section -->
									<div class="space-y-4">
										<!-- File Upload Area -->
										<div
											class="flex items-center justify-center rounded-lg border-2 border-dashed border-gray-600 p-8"
										>
											<div class="text-center">
												<Camera class="mx-auto mb-4 h-12 w-12 text-gray-400" />
												<h3 class="mb-2 text-lg font-medium text-white">Receipt OCR</h3>
												<p class="mb-4 text-gray-400">
													Upload a receipt to automatically extract transaction details
												</p>
												<Button
													onclick={() => fileInputRef?.click()}
													disabled={isProcessingOCR}
													class="bg-gradient-to-r from-blue-500 to-green-500 hover:from-blue-600 hover:to-green-600 disabled:opacity-50"
												>
													{#if isProcessingOCR}
														<div
															class="mr-2 h-4 w-4 animate-spin rounded-full border-b-2 border-white"
														></div>
														Processing...
													{:else}
														<Camera class="mr-2 h-4 w-4" />
														Choose Receipt
													{/if}
												</Button>
											</div>
										</div>

										<!-- Hidden file input -->
										<input
											bind:this={fileInputRef}
											type="file"
											accept="image/*"
											class="hidden"
											onchange={handleFileSelected}
										/>

										{#if selectedFile}
											<div class="flex items-center justify-between rounded-lg bg-gray-700 p-3">
												<div class="flex items-center gap-2">
													<Camera class="h-4 w-4 text-green-400" />
													<span class="text-sm text-gray-300">{selectedFile.name}</span>
												</div>
												<Badge variant="secondary" class="bg-gray-600 text-gray-300">
													{(selectedFile.size / 1024 / 1024).toFixed(1)}MB
												</Badge>
											</div>
										{/if}

										{#if ocrError}
											<div class="rounded-lg border border-red-500 bg-red-900/50 p-3">
												<p class="text-sm text-red-300">{ocrError}</p>
											</div>
										{/if}
									</div>
								{:else}
									<!-- OCR Results Preview -->
									<div class="space-y-4">
										<div class="text-center">
											<div
												class="mx-auto mb-2 flex h-8 w-8 items-center justify-center rounded-full bg-green-500"
											>
												<Camera class="h-4 w-4 text-white" />
											</div>
											<h3 class="font-semibold text-green-400">Receipt Processed!</h3>
										</div>

										<div class="space-y-2 rounded-lg bg-gray-700 p-4">
											<h4 class="mb-3 font-mono text-sm font-semibold text-white">
												🧾 OCR Preview:
											</h4>
											<div class="space-y-1 text-sm">
												<div class="flex justify-between">
													<span class="text-gray-400">Description:</span>
													<span class="font-medium text-white">{ocrResult.description}</span>
												</div>
												<div class="flex justify-between">
													<span class="text-gray-400">Amount:</span>
													<span class="font-medium text-white">৳{ocrResult.amount.toFixed(2)}</span>
												</div>
												<div class="flex justify-between">
													<span class="text-gray-400">Type:</span>
													<Badge variant={ocrResult.type === 'expense' ? 'destructive' : 'default'}>
														{ocrResult.type}
													</Badge>
												</div>
												<div class="flex justify-between">
													<span class="text-gray-400">Category:</span>
													<span class="font-medium text-white">{ocrResult.category}</span>
												</div>
												<div class="flex justify-between">
													<span class="text-gray-400">Vendor:</span>
													<span class="font-medium text-white">{ocrResult.vendor}</span>
												</div>
												<div class="flex justify-between">
													<span class="text-gray-400">Date:</span>
													<span class="font-medium text-white"
														>{new Date(ocrResult.date).toLocaleDateString()}</span
													>
												</div>
											</div>
										</div>

										<div class="flex gap-2">
											<Button
												variant="outline"
												class="flex-1 border-gray-600 bg-gray-700 text-gray-300 hover:bg-gray-600"
												onclick={handleOCREdit}
											>
												<Edit class="mr-2 h-4 w-4" />
												Edit
											</Button>
											<Button
												class="flex-1 bg-gradient-to-r from-green-500 to-green-600 hover:from-green-600 hover:to-green-700"
												onclick={handleOCRConfirm}
											>
												<Camera class="mr-2 h-4 w-4" />
												Confirm & Add
											</Button>
										</div>
									</div>
								{/if}
							</div>
						</TabsContent>
					</Tabs>
				</DialogContent>
			</Dialog>
			</div>
		</div>

		<!-- New Category Dialog -->
		<Dialog bind:open={isNewCategoryOpen}>
			<DialogContent class="border-gray-700 bg-gray-800">
				<DialogHeader>
					<DialogTitle class="text-white">Create New Category</DialogTitle>
					<DialogDescription class="text-gray-400">
						Add a new category for your transactions
					</DialogDescription>
				</DialogHeader>
				<form onsubmit={handleCreateCategory} class="space-y-4">
					<div class="space-y-2">
						<Label for="categoryName" class="text-white">Category Name</Label>
						<Input
							id="categoryName"
							bind:value={newCategoryName}
							placeholder="Enter category name"
							required
							class="border-gray-600 bg-gray-700"
						/>
					</div>
					<div class="space-y-2">
						<Label for="categoryType" class="text-white">Category Type</Label>
						<div
							class="w-full rounded-md border border-gray-600 bg-gray-700 px-3 py-2 capitalize text-white"
						>
							{newCategoryType}
						</div>
						<p class="text-xs text-gray-400">
							Type is automatically set based on your transaction type
						</p>
					</div>
					<div class="flex gap-2">
						<Button
							type="button"
							variant="outline"
							onclick={() => (isNewCategoryOpen = false)}
							class="flex-1 border-black bg-black font-bold text-red-500 hover:bg-gray-900"
						>
							Cancel
						</Button>
						<Button
							type="submit"
							class="flex-1 bg-gradient-to-r from-blue-500 to-green-500 font-bold text-white hover:from-blue-600 hover:to-green-600"
						>
							Create Category
						</Button>
					</div>
				</form>
			</DialogContent>
		</Dialog>

		<!-- Main Content with Tabs -->
		<div class="space-y-6">
			<Tabs bind:value={activeTab} class="w-full">
				<TabsList class="grid w-full grid-cols-2 gap-2 bg-transparent p-0">
					<TabsTrigger
						value="expense"
						class="rounded-lg border border-gray-700 bg-gray-800 p-3 text-gray-300 transition-all duration-200 hover:bg-gray-700 data-[state=active]:border-red-500 data-[state=active]:bg-red-900 data-[state=active]:text-white"
					>
						<ArrowDownIcon class="mr-2 h-4 w-4" />
						Expenses
					</TabsTrigger>
					<TabsTrigger
						value="income"
						class="rounded-lg border border-gray-700 bg-gray-800 p-3 text-gray-300 transition-all duration-200 hover:bg-gray-700 data-[state=active]:border-green-500 data-[state=active]:bg-green-900 data-[state=active]:text-white"
					>
						<ArrowUpIcon class="mr-2 h-4 w-4" />
						Income
					</TabsTrigger>
				</TabsList>

				<TabsContent value="expense" class="mt-6 space-y-4">
					<!-- Filters and Search -->
					<div class="flex flex-col gap-4 sm:flex-row">
						<div class="relative flex-1">
							<Search class="absolute left-3 top-1/2 h-4 w-4 -translate-y-1/2 text-gray-400" />
							<Input
								placeholder="Search expenses..."
								bind:value={searchTerm}
								class="border-gray-700 bg-gray-800 pl-10 text-white"
							/>
						</div>
						<div class="flex gap-2">
							<select
								bind:value={filterCategory}
								class="w-full rounded-md border border-gray-700 bg-gray-800 px-3 py-2 text-white sm:w-[180px]"
							>
								<option value="all">All Categories</option>
								<!-- <option value="none">No Category</option> -->
								{#each categories.filter((cat) => cat.type === 'expense') as category}
									<option value={category.id.toString()}>{category.name}</option>
								{/each}
							</select>
							<select
								bind:value={sortBy}
								class="w-full rounded-md border border-gray-700 bg-gray-800 px-3 py-2 text-white sm:w-[140px]"
							>
								<option value="date">Sort by Date</option>
								<option value="amount">Sort by Amount</option>
							</select>
						</div>
					</div>

					<!-- Expenses Transactions List -->
					<Card class="border-gray-800 bg-gray-900">
						<CardHeader>
							<CardTitle class="flex items-center gap-2 text-white">
								<ArrowDownIcon class="h-5 w-5 text-red-400" />
								Expense Transactions
							</CardTitle>
							<CardDescription class="flex items-center justify-between text-gray-400">
								<span>
									{paginatedData.totalCount} expense transaction{paginatedData.totalCount !== 1
										? 's'
										: ''} found
									{sortBy === 'date' ? ' (sorted by date)' : ' (sorted by amount)'}
								</span>
								<span class="text-sm">
									Page {currentPage} of {paginatedData.totalPages}
								</span>
							</CardDescription>
						</CardHeader>
						<CardContent>
							<div class="space-y-4">
								{#if currentTransactions.length === 0}
									<div class="py-8 text-center text-gray-500">
										<p>No expense transactions found</p>
									</div>
								{:else}
									{#each currentTransactions as transaction}
										<div
											class="flex items-center justify-between rounded-lg border border-gray-800 p-4 transition-colors hover:bg-gray-800/50"
										>
											<div class="flex items-center space-x-3">
												<div
													class="flex h-10 w-10 items-center justify-center rounded-full bg-red-500/20 text-red-400"
												>
													<ArrowDownIcon class="h-5 w-5" />
												</div>
												<div>
													<div class="flex items-center gap-2">
														<p class="font-medium text-white">{transaction.description}</p>
														{#if transaction.recurrence}
															<Badge
																variant="outline"
																class="border-blue-500 text-xs text-blue-400"
															>
																<Repeat class="mr-1 h-3 w-3" />
																Recurring
															</Badge>
														{/if}
													</div>
													{#if transaction.event}
														<p class="text-xs text-gray-500">{transaction.event}</p>
													{/if}
													<p class="text-sm text-gray-400">{transaction.date}</p>
												</div>
											</div>
											<div class="text-right">
												<p class="font-semibold text-red-400">
													-${Math.abs(transaction.amount).toFixed(2)}
												</p>
												<Badge variant="secondary" class="bg-gray-800 text-xs text-gray-300">
													{getCategoryDisplay(transaction.category_id)}
												</Badge>
												<div class="mt-2 flex gap-2">
													<Button
														variant="outline"
														size="sm"
														onclick={() => handleViewDetails(transaction)}
														class="flex-1 border-2 border-blue-500 bg-gray-900 font-semibold text-blue-400 shadow-lg hover:bg-blue-500/20 hover:text-blue-300"
													>
														View Details
													</Button>
													<Button
														variant="outline"
														size="sm"
														onclick={() => handleEditTransaction(transaction)}
														class="flex-1 border-2 border-green-500 bg-gray-900 font-semibold text-green-400 shadow-lg hover:bg-green-500/20 hover:text-green-300"
													>
														<Edit class="mr-1 h-4 w-4" />
														Edit
													</Button>
													<Button
														variant="outline"
														size="sm"
														onclick={() => handleDeleteTransaction(transaction)}
														class="flex-1 border-2 border-red-500 bg-gray-900 font-semibold text-red-400 shadow-lg hover:bg-red-500/20 hover:text-red-300"
														disabled={isDeleting}
													>
														<Trash2 class="mr-1 h-4 w-4" />
														Delete
													</Button>
												</div>
											</div>
										</div>
									{/each}
								{/if}
							</div>
							{#if paginatedData.totalPages > 1}
								<div class="flex items-center justify-between border-t border-gray-800 pt-4">
									<div class="flex items-center gap-2">
										<Button
											variant="outline"
											size="sm"
											onclick={() => (currentPage = Math.max(1, currentPage - 1))}
											disabled={currentPage === 1}
											class="border-gray-600 bg-gray-800 text-gray-300 hover:bg-gray-700 disabled:cursor-not-allowed disabled:opacity-50"
										>
											Previous
										</Button>
										<Button
											variant="outline"
											size="sm"
											onclick={() =>
												(currentPage = Math.min(paginatedData.totalPages, currentPage + 1))}
											disabled={currentPage === paginatedData.totalPages}
											class="border-gray-600 bg-gray-800 text-gray-300 hover:bg-gray-700 disabled:cursor-not-allowed disabled:opacity-50"
										>
											Next
										</Button>
									</div>
									<div class="flex items-center gap-1">
										{#each Array.from({ length: Math.min(5, paginatedData.totalPages) }, (_, i) => i + 1) as pageNum}
											{@const isActive = pageNum === currentPage}
											<Button
												variant="outline"
												size="sm"
												onclick={() => (currentPage = pageNum)}
												class={isActive
													? 'border-blue-500 bg-blue-600 text-white hover:bg-blue-700'
													: 'border-gray-600 bg-gray-800 text-gray-300 hover:bg-gray-700'}
											>
												{pageNum}
											</Button>
										{/each}
										{#if paginatedData.totalPages > 5}
											<span class="px-2 text-gray-400">...</span>
											<Button
												variant="outline"
											size="sm"
												onclick={() => (currentPage = paginatedData.totalPages)}
												class={currentPage === paginatedData.totalPages
													? 'border-blue-500 bg-blue-600 text-white hover:bg-blue-700'
													: 'border-gray-600 bg-gray-800 text-gray-300 hover:bg-gray-700'}
											>
												{paginatedData.totalPages}
											</Button>
										{/if}
									</div>
									<div class="text-sm text-gray-400">
										Showing {(currentPage - 1) * itemsPerPage + 1}-{Math.min(
											currentPage * itemsPerPage,
											paginatedData.totalCount
										)} of {paginatedData.totalCount}
									</div>
								</div>
							{/if}
						</CardContent>
					</Card>
				</TabsContent>

				<TabsContent value="income" class="mt-6 space-y-4">
					<!-- Filters and Search -->
					<div class="flex flex-col gap-4 sm:flex-row">
						<div class="relative flex-1">
							<Search class="absolute left-3 top-1/2 h-4 w-4 -translate-y-1/2 text-gray-400" />
							<Input
								placeholder="Search income..."
								bind:value={searchTerm}
								class="border-gray-700 bg-gray-800 pl-10 text-white"
							/>
						</div>
						<div class="flex gap-2">
							<select
								bind:value={filterCategory}
								class="w-full rounded-md border border-gray-700 bg-gray-800 px-3 py-2 text-white sm:w-[180px]"
							>
								<option value="all">All Categories</option>
								<!-- <option value="none">No Category</option> -->
								{#each categories.filter((cat) => cat.type === 'income') as category}
									<option value={category.id.toString()}>{category.name}</option>
								{/each}
							</select>
							<select
								bind:value={sortBy}
								class="w-full rounded-md border border-gray-700 bg-gray-800 px-3 py-2 text-white sm:w-[140px]"
							>
								<option value="date">Sort by Date</option>
								<option value="amount">Sort by Amount</option>
							</select>
						</div>
					</div>

					<!-- Income Transactions List -->
					<Card class="border-gray-800 bg-gray-900">
						<CardHeader>
							<CardTitle class="flex items-center gap-2 text-white">
								<ArrowUpIcon class="h-5 w-5 text-green-400" />
								Income Transactions
							</CardTitle>
							<CardDescription class="flex items-center justify-between text-gray-400">
								<span>
									{paginatedData.totalCount} income transaction{paginatedData.totalCount !== 1
										? 's'
										: ''} found
									{sortBy === 'date' ? ' (sorted by date)' : ' (sorted by amount)'}
								</span>
								<span class="text-sm">
									Page {currentPage} of {paginatedData.totalPages}
								</span>
							</CardDescription>
						</CardHeader>
						<CardContent>
							<div class="space-y-4">
								{#if currentTransactions.length === 0}
									<div class="py-8 text-center text-gray-500">
										<p>No income transactions found</p>
									</div>
								{:else}
									{#each currentTransactions as transaction}
										<div
											class="flex items-center justify-between rounded-lg border border-gray-800 p-4 transition-colors hover:bg-gray-800/50"
										>
											<div class="flex items-center space-x-3">
												<div
													class="flex h-10 w-10 items-center justify-center rounded-full bg-green-500/20 text-green-400"
												>
													<ArrowUpIcon class="h-5 w-5" />
												</div>
												<div>
													<div class="flex items-center gap-2">
														<p class="font-medium text-white">{transaction.description}</p>
														{#if transaction.recurrence}
															<Badge
																variant="outline"
																class="border-blue-500 text-xs text-blue-400"
															>
																<Repeat class="mr-1 h-3 w-3" />
																Recurring
															</Badge>
														{/if}
													</div>
													{#if transaction.event}
														<p class="text-xs text-gray-500">{transaction.event}</p>
													{/if}
													<p class="text-sm text-gray-400">{transaction.date}</p>
												</div>
											</div>
											<div class="text-right">
												<p class="font-semibold text-green-400">
													+${Math.abs(transaction.amount).toFixed(2)}
												</p>
												<Badge variant="secondary" class="bg-gray-800 text-xs text-gray-300">
													{getCategoryDisplay(transaction.category_id)}
												</Badge>
												<div class="mt-2 flex gap-2">
													<Button
														variant="outline"
														size="sm"
														onclick={() => handleViewDetails(transaction)}
														class="flex-1 border-2 border-blue-500 bg-gray-900 font-semibold text-blue-400 shadow-lg hover:bg-blue-500/20 hover:text-blue-300"
													>
														View Details
													</Button>
													<Button
														variant="outline"
														size="sm"
														onclick={() => handleEditTransaction(transaction)}
														class="flex-1 border-2 border-green-500 bg-gray-900 font-semibold text-green-400 shadow-lg hover:bg-green-500/20 hover:text-green-300"
													>
														<Edit class="mr-1 h-4 w-4" />
														Edit
													</Button>
													<Button
														variant="outline"
														size="sm"
														onclick={() => handleDeleteTransaction(transaction)}
														class="flex-1 border-2 border-red-500 bg-gray-900 font-semibold text-red-400 shadow-lg hover:bg-red-500/20 hover:text-red-300"
														disabled={isDeleting}
													>
														<Trash2 class="mr-1 h-4 w-4" />
														Delete
													</Button>
												</div>
											</div>
										</div>
									{/each}
								{/if}
							</div>
							{#if paginatedData.totalPages > 1}
								<div class="flex items-center justify-between border-t border-gray-800 pt-4">
									<div class="flex items-center gap-2">
										<Button
											variant="outline"
											size="sm"
											onclick={() => (currentPage = Math.max(1, currentPage - 1))}
											disabled={currentPage === 1}
											class="border-gray-600 bg-gray-800 text-gray-300 hover:bg-gray-700 disabled:cursor-not-allowed disabled:opacity-50"
										>
											Previous
										</Button>
										<Button
											variant="outline"
											size="sm"
											onclick={() =>
												(currentPage = Math.min(paginatedData.totalPages, currentPage + 1))}
											disabled={currentPage === paginatedData.totalPages}
											class="border-gray-600 bg-gray-800 text-gray-300 hover:bg-gray-700 disabled:cursor-not-allowed disabled:opacity-50"
										>
											Next
										</Button>
									</div>
									<div class="flex items-center gap-1">
										{#each Array.from({ length: Math.min(5, paginatedData.totalPages) }, (_, i) => i + 1) as pageNum}
											{@const isActive = pageNum === currentPage}
											<Button
												variant="outline"
												size="sm"
												onclick={() => (currentPage = pageNum)}
												class={isActive
													? 'border-blue-500 bg-blue-600 text-white hover:bg-blue-700'
													: 'border-gray-600 bg-gray-800 text-gray-300 hover:bg-gray-700'}
											>
												{pageNum}
											</Button>
										{/each}
										{#if paginatedData.totalPages > 5}
											<span class="px-2 text-gray-400">...</span>
											<Button
												variant="outline"
												size="sm"
												onclick={() => (currentPage = paginatedData.totalPages)}
												class={currentPage === paginatedData.totalPages
													? 'border-blue-500 bg-blue-600 text-white hover:bg-blue-700'
													: 'border-gray-600 bg-gray-800 text-gray-300 hover:bg-gray-700'}
											>
												{paginatedData.totalPages}
											</Button>
										{/if}
									</div>
									<div class="text-sm text-gray-400">
										Showing {(currentPage - 1) * itemsPerPage + 1}-{Math.min(
											currentPage * itemsPerPage,
											paginatedData.totalCount
										)} of {paginatedData.totalCount}
									</div>
								</div>
							{/if}
						</CardContent>
					</Card>
				</TabsContent>
			</Tabs>
		</div>

		<!-- Transaction Details Dialog -->
		<Dialog bind:open={isDetailsOpen}>
			<DialogContent class="border-gray-700 bg-gray-800 text-white sm:max-w-[500px]">
				<DialogHeader>
					<DialogTitle class="flex items-center gap-2">
						{#if selectedTransactionDetails?.type === 'income'}
							<ArrowUpIcon class="h-5 w-5 text-green-400" />
							Income Details
						{:else}
							<ArrowDownIcon class="h-5 w-5 text-red-400" />
							Expense Details
						{/if}
					</DialogTitle>
				</DialogHeader>
				{#if selectedTransactionDetails}
					<div class="space-y-4">
						<div class="grid grid-cols-2 gap-4">
							<div>
								<p class="text-sm text-gray-400">Description</p>
								<p class="font-medium">{selectedTransactionDetails.description}</p>
							</div>
							<div>
								<p class="text-sm text-gray-400">Amount</p>
								<p
									class="font-medium {selectedTransactionDetails.type === 'income'
										? 'text-green-400'
										: 'text-red-400'}"
								>
									{selectedTransactionDetails.type === 'income' ? '+' : '-'}${Math.abs(
										selectedTransactionDetails.amount
									).toFixed(2)}
								</p>
							</div>
							<div>
								<p class="text-sm text-gray-400">Category</p>
								{#if selectedTransactionDetails.category_id}
									{@const category = getCategoryById(selectedTransactionDetails.category_id)}
									{#if category}
										<div class="space-y-1">
											<Badge variant="secondary" class="bg-gray-700 text-gray-300">
												{category.name}
											</Badge>
											<p class="text-xs capitalize text-gray-500">
												{category.type}
											</p>
										</div>
									{:else}
										<Badge variant="secondary" class="bg-gray-700 text-gray-300">No Category</Badge>
									{/if}
								{:else}
									<Badge variant="secondary" class="bg-gray-700 text-gray-300">No Category</Badge>
								{/if}
							</div>
							<div>
								<p class="text-sm text-gray-400">Date</p>
								<p class="font-medium">{selectedTransactionDetails.date}</p>
							</div>
						</div>
						{#if selectedTransactionDetails.event}
							<div>
								<p class="text-sm text-gray-400">Event</p>
								<p class="font-medium">{selectedTransactionDetails.event}</p>
							</div>
						{/if}
						{#if selectedTransactionDetails.recurrence}
							<div class="flex items-center gap-2">
								<Repeat class="h-4 w-4 text-blue-400" />
								<span class="text-blue-400">Recurring Transaction</span>
							</div>
						{/if}
					</div>
				{/if}
			</DialogContent>
		</Dialog>
	{/if}

	<!-- Edit Transaction Dialog -->
	{#if isEditOpen && editingTransaction}
		<Dialog bind:open={isEditOpen}>
			<DialogContent class="mx-auto max-w-md border-gray-800 bg-gray-900 text-white">
				<DialogHeader>
					<DialogTitle class="text-white">Edit Transaction</DialogTitle>
					<DialogDescription class="text-gray-400">
						Update the transaction details below.
					</DialogDescription>
				</DialogHeader>

				<div class="space-y-4">
					<!-- Description -->
					<div>
						<Label for="edit-description" class="text-white">Description</Label>
						<Input
							id="edit-description"
							bind:value={editDescription}
							placeholder="Transaction description"
							class="border-gray-700 bg-gray-800 text-white"
						/>
					</div>

					<!-- Amount -->
					<div>
						<Label for="edit-amount" class="text-white">Amount</Label>
						<Input
							id="edit-amount"
							type="number"
							step="0.01"
							bind:value={editAmount}
							placeholder="0.00"
							class="border-gray-700 bg-gray-800 text-white"
						/>
					</div>

					<!-- Type -->
					<div>
						<Label for="edit-type" class="text-white">Type</Label>
						<select
							id="edit-type"
							bind:value={editType}
							class="w-full rounded-md border border-gray-700 bg-gray-800 p-2 text-white"
						>
							<option value="">Select type</option>
							<option value="income">Income</option>
							<option value="expense">Expense</option>
						</select>
					</div>

					<!-- Category -->
					<div>
						<Label for="edit-category" class="text-white">Category</Label>
						<select
							id="edit-category"
							bind:value={editCategory}
							class="w-full rounded-md border border-gray-700 bg-gray-800 p-2 text-white"
						>
							<option value="">Select category</option>
							{#each getFilteredCategories(editType) as category}
								<option value={category.id}>{category.name}</option>
							{/each}
						</select>
					</div>

					<!-- Date -->
					<div>
						<Label for="edit-date" class="text-white">Date</Label>
						<Input
							id="edit-date"
							type="date"
							bind:value={editDate}
							class="border-gray-700 bg-gray-800 text-white"
						/>
					</div>

					<!-- Event (optional) -->
					<div>
						<Label for="edit-event" class="text-white">Event (Optional)</Label>
						<Input
							id="edit-event"
							bind:value={editEvent}
							placeholder="Related event"
							class="border-gray-700 bg-gray-800 text-white"
						/>
					</div>

					<!-- Recurring -->
					<div class="flex items-center space-x-2">
						<Checkbox
							id="edit-recurring"
							bind:checked={editIsRecurrent}
							class="border-gray-600 data-[state=checked]:bg-blue-600"
						/>
						<Label for="edit-recurring" class="text-white">Recurring transaction</Label>
					</div>
					<!-- Action Buttons -->
					<div class="flex gap-2 pt-4">
						<Button
							variant="outline"
							onclick={() => (isEditOpen = false)}
							class="flex-1 border-gray-600 text-gray-300 hover:bg-gray-700"
							disabled={isSaving}
						>
							Cancel
						</Button>
						<Button
							onclick={handleUpdateTransaction}
							class="flex-1 bg-gradient-to-r from-green-500 to-green-600 font-semibold text-white shadow-lg hover:from-green-600 hover:to-green-700"
							disabled={isSaving}
						>
							{isSaving ? 'Updating...' : 'Update Transaction'}
						</Button>
					</div>
				</div>
			</DialogContent>
		</Dialog>
	{/if}

	<!-- Edit Balance Dialog -->
	<Dialog bind:open={isBalanceDialogOpen}>
		<DialogContent class="mx-auto max-w-md border-gray-800 bg-gray-900 text-white">
			<DialogHeader>
				<DialogTitle class="text-white">Edit Balance</DialogTitle>
				<DialogDescription class="text-gray-400">
					Update your account balance
				</DialogDescription>
			</DialogHeader>

			<div class="space-y-4">
				<!-- Balance Amount -->
				<div>
					<Label for="edit-balance" class="text-white">Balance Amount</Label>
					<Input
						id="edit-balance"
						type="number"
						step="0.01"
						bind:value={editBalanceValue}
						placeholder="0.00"
						class="border-gray-700 bg-gray-800 text-white"
					/>
				</div>

				<!-- Action Buttons -->
				<div class="flex gap-2 pt-4">
					<Button
						variant="outline"
						onclick={handleCancelBalanceEdit}
						class="flex-1 bg-black border-2 border-red-500 text-red-500 font-semibold rounded-md hover:bg-red-500/20 hover:text-red-400"
						disabled={isSaving}
					>
						Cancel
					</Button>
					<Button
						onclick={handleSaveBalance}
						class="flex-1 bg-gradient-to-r from-green-500 to-green-600 font-semibold text-white shadow-lg hover:from-green-600 hover:to-green-700"
						disabled={isSaving}
					>
						{isSaving ? 'Saving...' : 'Save'}
					</Button>
				</div>
			</div>
		</DialogContent>
	</Dialog>
</div>
<|MERGE_RESOLUTION|>--- conflicted
+++ resolved
@@ -1,2115 +1,2114 @@
-<script lang="ts">
-	import {
-		Card,
-		CardContent,
-		CardDescription,
-		CardHeader,
-		CardTitle
-	} from '$lib/components/ui/card';
-	import { Button } from '$lib/components/ui/button';
-	import { Input } from '$lib/components/ui/input';
-	import { Label } from '$lib/components/ui/label';
-	import { Badge } from '$lib/components/ui/badge';
-	import { Checkbox } from '$lib/components/ui/checkbox';
-	import {
-		Dialog,
-		DialogContent,
-		DialogDescription,
-		DialogHeader,
-		DialogTitle,
-		DialogTrigger
-	} from '$lib/components/ui/dialog';
-	import { Tabs, TabsContent, TabsList, TabsTrigger } from '$lib/components/ui/tabs';
-	import {
-		ArrowDownIcon,
-		ArrowUpIcon,
-		Camera,
-		MessageSquare,
-		Plus,
-		Search,
-		Repeat,
-		ArrowUpDown,
-		Trash2,
-		Edit
-	} from 'lucide-svelte';
-	import { transactionService, type Transaction } from '$lib/services/transactions';
-	import { categoryService, type Category } from '$lib/services/categories';
-	import { balanceService, type Balance } from '$lib/services/balance';
-	import { firebaseUser, loading as authLoading } from '$lib/stores/auth';
-	import { onMount } from 'svelte';
-	import { ocrService, type OCRResult, type ChatResult } from '$lib/services/ocr';
-	// State variables
-	let transactions = $state<Transaction[]>([]);
-	let categories = $state<Category[]>([]);
-	let balance = $state<Balance | null>(null);
-	let isLoading = $state(true);
-	let error = $state<string | null>(null);
-	let successMessage = $state<string | null>(null);
-	let searchTerm = $state('');
-	let filterCategory = $state('all');
-	let sortBy = $state('date');
-	let isDialogOpen = $state(false);
-	let activeTab = $state('expense');
-	let currentPage = $state(1);
-	let itemsPerPage = 10;
-	let isDetailsOpen = $state(false);
-	let selectedTransactionDetails = $state<Transaction | null>(null);
-	let isSaving = $state(false);
-	let isDeleting = $state(false);
-	let isEditOpen = $state(false);
-	let editingTransaction = $state<Transaction | null>(null);
-	let isNewCategoryOpen = $state(false);
-	let newCategoryName = $state('');
-	let newCategoryType = $state<'income' | 'expense'>('expense');
-	let editBalanceValue = $state('');
-	let isBalanceDialogOpen = $state(false);
-
-	// OCR Receipt state
-	let selectedFile = $state<File | null>(null);
-	let isProcessingOCR = $state(false);
-	let ocrResult = $state<OCRResult | null>(null);
-	let ocrError = $state<string | null>(null);
-	let fileInputRef = $state<HTMLInputElement>();
-	let temporaryCategories = $state<Category[]>([]); // For storing temp categories from OCR
-	let activeTabValue = $state('manual'); // Track active tab
-
-	// Chat state
-	let chatMessage = $state('');
-	let isProcessingChat = $state(false);
-	let chatResult = $state<ChatResult | null>(null);
-	let chatError = $state<string | null>(null);
-	// Form fields
-	let formDescription = $state('');
-	let formAmount = $state('');
-	let formType = $state('');
-	let formCategory = $state('');
-	let formEvent = $state('');
-	let formDate = $state(new Date().toISOString().split('T')[0]);
-	let formIsRecurrent = $state(false);
-
-	// Edit form fields
-	let editDescription = $state('');
-	let editAmount = $state('');
-	let editType = $state('');
-	let editCategory = $state('');
-	let editEvent = $state('');
-	let editDate = $state('');
-	let editIsRecurrent = $state(false);
-
-	// Wait for authentication before loading data
-	$effect(() => {
-		if (!$authLoading && $firebaseUser) {
-			loadData();
-		}
-	});
-
-	// Function to load transactions and categories from API
-	async function loadData() {
-		if (!$firebaseUser) {
-			error = 'User not authenticated';
-			isLoading = false;
-			return;
-		}
-
-		isLoading = true;
-		error = null;
-
-		try {
-			// Load categories, transactions, and balance in parallel
-			const [categoriesData, transactionsData, balanceData] = await Promise.all([
-				categoryService.getCategories(),
-				transactionService.getAllTransactions(),
-				balanceService.getBalance()
-			]);
-
-			categories = categoriesData;
-			transactions = transactionsData;
-			balance = balanceData;
-		} catch (err) {
-			console.error('Error loading data:', err);
-			error = err instanceof Error ? err.message : 'Failed to load data';
-		} finally {
-			isLoading = false;
-		}
-	}
-
-	// Helper function to get category by ID
-	function getCategoryById(categoryId: string | null | undefined) {
-		if (!categoryId) return null;
-		return categories.find((cat) => cat.id.toString() === categoryId.toString());
-	}
-
-	// Helper function to format category display
-	function getCategoryDisplay(categoryId: string | null | undefined) {
-		const category = getCategoryById(categoryId);
-		return category ? category.name : 'No Category';
-	}
-
-	// Helper function to get filtered categories by type
-	function getFilteredCategories(type: string): Category[] {
-		return categories.filter((category) => category.type === type);
-	}
-
-	// Function to refresh categories (useful when dialog is opened)
-	async function refreshCategories() {
-		try {
-			const categoriesData = await categoryService.getCategories();
-			categories = categoriesData;
-		} catch (err) {
-			console.error('Error refreshing categories:', err);
-			// Don't show error for refresh, just log it
-		}
-	}
-
-	// Reset current page when filters change
-	$effect(() => {
-		currentPage = 1;
-	});
-
-	// Clear data when dialog is closed
-	$effect(() => {
-		if (!isDialogOpen) {
-			resetForm();
-			resetOCRState();
-			resetChatState();
-			temporaryCategories = [];
-		}
-	});
-
-	// Refresh categories when dialog is opened to get any new categories created elsewhere
-	$effect(() => {
-		if (isDialogOpen && !$authLoading && $firebaseUser) {
-			refreshCategories();
-		}
-	});
-
-	function filterAndSortTransactions(type: 'income' | 'expense') {
-		if (!transactions.length) {
-			return {
-				transactions: [],
-				totalCount: 0,
-				totalPages: 0
-			};
-		}
-		const filtered = transactions
-			.filter((transaction) => {
-				const matchesType = transaction.type === type;
-				const matchesSearch = transaction.description
-					.toLowerCase()
-					.includes(searchTerm.toLowerCase());
-				const matchesCategory =
-					filterCategory === 'all' ||
-					(filterCategory === 'none' && !transaction.category_id) ||
-					(filterCategory !== 'none' && transaction.category_id?.toString() === filterCategory);
-				return matchesType && matchesSearch && matchesCategory;
-			})
-			.sort((a, b) => {
-				if (sortBy === 'date') {
-					return new Date(b.date).getTime() - new Date(a.date).getTime();
-				} else if (sortBy === 'amount') {
-					return Math.abs(b.amount) - Math.abs(a.amount);
-				}
-				return 0;
-			});
-
-		const startIndex = (currentPage - 1) * itemsPerPage;
-		const endIndex = startIndex + itemsPerPage;
-
-		return {
-			transactions: filtered.slice(startIndex, endIndex),
-			totalCount: filtered.length,
-			totalPages: Math.ceil(filtered.length / itemsPerPage)
-		};
-	}
-	async function handleAddTransaction(event: Event) {
-		event.preventDefault();
-
-		// Prevent double submission
-		if (isSaving) return;
-
-		isSaving = true;
-		error = null;
-		successMessage = null;
-
-		try {
-			// Create category in backend if it's temporary
-			let finalCategoryId = formCategory;
-			if (formCategory) {
-				finalCategoryId = await createCategoryIfNeeded(formCategory);
-			}
-
-			const newTransactionData = {
-				description: formDescription,
-				amount:
-					formType === 'expense' ? -Math.abs(Number(formAmount)) : Math.abs(Number(formAmount)),
-				type: formType as 'income' | 'expense',
-				category_id: finalCategoryId || undefined,
-				date: formDate || new Date().toISOString().split('T')[0],
-				recurrence: formIsRecurrent ? 'monthly' : undefined
-			};
-
-			// Create transaction via API
-			const response = await transactionService.createTransaction(newTransactionData);
-
-			// Extract transaction from response (backend returns { message, data })
-			const newTransaction = (response as any).data || response;
-
-			// Add to local state (ensure it's valid)
-			if (newTransaction && newTransaction.id) {
-				transactions = [newTransaction, ...transactions];
-			} else {
-				console.error('Invalid transaction response:', response);
-				throw new Error('Invalid transaction response from server');
-			}
-
-			// Update balance based on the transaction
-			if (balance && balance.balance !== null && balance.balance !== undefined) {
-				const currentBalance = parseFloat(balance.balance);
-				const transactionAmount = parseFloat(formAmount);
-				
-				let newBalanceValue;
-				if (formType === 'income') {
-					newBalanceValue = currentBalance + transactionAmount;
-				} else if (formType === 'expense') {
-					newBalanceValue = currentBalance - transactionAmount;
-				} else {
-					newBalanceValue = currentBalance;
-				}
-
-				try {
-					// Update balance in backend
-					await balanceService.updateBalance(newBalanceValue);
-					
-					// Update local balance state immediately
-					balance = {
-						...balance,
-						balance: newBalanceValue.toString()
-					};
-				} catch (balanceErr) {
-					console.error('Error updating balance:', balanceErr);
-					// Don't throw error here - transaction was successful, balance update failed
-					// Just show a warning in console, but don't break the flow
-				}
-			}
-
-			// Show success message
-			successMessage = `Transaction "${formDescription}" added successfully!`;
-
-			// Close dialog (form will be reset by $effect)
-			isDialogOpen = false;
-
-			// Auto-hide success message after 3 seconds
-			setTimeout(() => {
-				successMessage = null;
-			}, 3000);
-		} catch (err) {
-			console.error('Error creating transaction:', err);
-			error = err instanceof Error ? err.message : 'Failed to create transaction';
-			// Don't close dialog on error, let user try again
-		} finally {
-			isSaving = false;
-		}
-	}
-	function resetForm() {
-		formDescription = '';
-		formAmount = '';
-		formType = '';
-		formCategory = '';
-		formEvent = '';
-		formDate = new Date().toISOString().split('T')[0];
-		formIsRecurrent = false;
-		activeTabValue = 'manual';
-	} // Function to handle creating a new category
-	async function handleCreateCategory(event: Event) {
-		event.preventDefault();
-		if (!newCategoryName.trim()) return;
-
-		try {
-			const newCategory = await categoryService.createCategory({
-				name: newCategoryName.trim(),
-				type: newCategoryType
-			});
-
-			// Add the new category to the list
-			categories = [...categories, newCategory];
-
-			// Auto-select the new category
-			formCategory = newCategory.id.toString();
-
-			// Show success message
-			successMessage = `Category "${newCategoryName}" created successfully!`;
-
-			// Close the new category dialog and reset form
-			isNewCategoryOpen = false;
-			newCategoryName = '';
-			newCategoryType = 'expense';
-
-			// Auto-hide success message after 3 seconds
-			setTimeout(() => {
-				successMessage = null;
-			}, 3000);
-		} catch (err) {
-			console.error('Error creating category:', err);
-			error = err instanceof Error ? err.message : 'Failed to create category';
-		}
-	}
-
-	// Function to handle opening new category dialog
-	function handleNewCategoryClick() {
-		if (!formType) {
-			error = 'Please select a transaction type first';
-			return;
-		}
-
-		// Set the category type to match the transaction type
-		newCategoryType = formType as 'income' | 'expense';
-		isNewCategoryOpen = true;
-	}
-
-	function handleViewDetails(transaction: Transaction) {
-		selectedTransactionDetails = transaction;
-		isDetailsOpen = true;
-	}
-	// Function to handle deleting a transaction
-	async function handleDeleteTransaction(transaction: Transaction) {
-		const confirmed = confirm(
-			`Are you sure you want to delete this transaction: "${transaction.description}"?`
-		);
-
-		if (!confirmed) {
-			return;
-		}
-
-		isDeleting = true;
-		try {
-			await transactionService.deleteTransaction(transaction.id);
-
-			// Remove the transaction from the local state
-			transactions = transactions.filter((t) => t.id !== transaction.id);
-
-			// Update balance by reversing the deleted transaction's effect
-			if (balance && balance.balance !== null && balance.balance !== undefined) {
-				const currentBalance = parseFloat(balance.balance);
-				const transactionAmount = transaction.amount;
-				
-				let newBalanceValue;
-				if (transaction.type === 'income') {
-					// Remove income (subtract from balance)
-					newBalanceValue = currentBalance - transactionAmount;
-				} else if (transaction.type === 'expense') {
-					// Remove expense (add back to balance since expense was negative)
-					newBalanceValue = currentBalance + Math.abs(transactionAmount);
-				} else {
-					newBalanceValue = currentBalance;
-				}
-
-				try {
-					// Update balance in backend
-					await balanceService.updateBalance(newBalanceValue);
-					
-					// Update local balance state immediately
-					balance = {
-						...balance,
-						balance: newBalanceValue.toString()
-					};
-				} catch (balanceErr) {
-					console.error('Error updating balance:', balanceErr);
-					// Don't throw error here - transaction deletion was successful, balance update failed
-				}
-			}
-
-			// Show success message
-			successMessage = 'Transaction deleted successfully';
-			error = null;
-
-			// Auto-hide success message after 3 seconds
-			setTimeout(() => {
-				successMessage = null;
-			}, 3000);
-		} catch (err) {
-			console.error('Error deleting transaction:', err);
-			error = err instanceof Error ? err.message : 'Failed to delete transaction';
-		} finally {
-			isDeleting = false;
-		}
-	}
-
-	// Function to handle opening edit dialog
-	function handleEditTransaction(transaction: Transaction) {
-		editingTransaction = transaction;
-		// Pre-fill the edit form with transaction data
-		editDescription = transaction.description;
-		editAmount = transaction.amount.toString();
-		editType = transaction.type;
-		editCategory = transaction.category_id || '';
-		editEvent = transaction.event || '';
-		editDate = transaction.date;
-		editIsRecurrent = !!transaction.recurrence;
-		isEditOpen = true;
-	}
-
-	// Function to handle updating a transaction
-	async function handleUpdateTransaction() {
-		if (!editingTransaction) return;
-
-		if (!editDescription || !editAmount || !editType) {
-			error = 'Please fill in all required fields';
-			return;
-		}
-
-		isSaving = true;
-		try {
-			// Calculate the correctly signed amount for the backend
-			const signedAmount = editType === 'expense' ? -Math.abs(parseFloat(editAmount)) : Math.abs(parseFloat(editAmount));
-			
-			const updatedTransaction = await transactionService.updateTransaction(editingTransaction.id, {
-				description: editDescription,
-				amount: signedAmount,
-				type: editType as 'income' | 'expense',
-				category_id: editCategory || undefined,
-				event: editEvent || undefined,
-				date: editDate,
-				recurrence: editIsRecurrent ? 'monthly' : undefined
-			});
-			console.log('Updated transaction response:', updatedTransaction);
-
-			// Update the transaction in the local state
-			// Backend returns { message: "...", data: transaction }
-			const updatedData = (updatedTransaction as any).data || updatedTransaction;
-			const updatedTransactionData = {
-				...editingTransaction,
-				description: editDescription,
-				amount: signedAmount,
-				type: editType as 'income' | 'expense',
-				category_id: editCategory || undefined,
-				event: editEvent || undefined,
-				date: editDate,
-				recurrence: editIsRecurrent ? 'monthly' : undefined,
-				...updatedData
-			};
-
-			console.log('Updating local transaction:', updatedTransactionData);
-
-			transactions = transactions.map((t) =>
-				t.id === editingTransaction!.id ? updatedTransactionData : t
-			);
-
-			console.log('Updated transactions array:', transactions);
-
-			// Update balance based on the transaction change
-			if (balance && balance.balance !== null && balance.balance !== undefined) {
-				const currentBalance = parseFloat(balance.balance);
-				
-				// Calculate the difference between old and new transaction
-				const oldAmount = editingTransaction.amount; // e.g., -15 for expense, +100 for income
-				const newAmountSigned = signedAmount; // e.g., -35 for expense, +150 for income
-				
-				// Calculate the net change: newAmountSigned - oldAmount
-				// Example: (-35) - (-15) = -20 (expense increased, balance decreases by 20)
-				// Example: (-5) - (-15) = +10 (expense decreased, balance increases by 10)
-				const balanceDelta = newAmountSigned - oldAmount;
-				
-				const newBalanceValue = currentBalance + balanceDelta;
-
-				try {
-					// Update balance in backend
-					await balanceService.updateBalance(newBalanceValue);
-					
-					// Update local balance state immediately
-					balance = {
-						...balance,
-						balance: newBalanceValue.toString()
-					};
-				} catch (balanceErr) {
-					console.error('Error updating balance:', balanceErr);
-					// Don't throw error here - transaction update was successful, balance update failed
-				}
-			}
-
-			// If the transaction type changed, switch to the appropriate tab
-			if (editType !== editingTransaction.type) {
-				activeTab = editType;
-			}
-
-			// Close the edit dialog
-			isEditOpen = false;
-			editingTransaction = null; // Show success message
-			successMessage = 'Transaction updated successfully';
-			error = null;
-
-			// Force reactivity by creating a new array reference
-			transactions = [...transactions];
-
-			// Auto-hide success message after 3 seconds
-			setTimeout(() => {
-				successMessage = null;
-			}, 3000);
-		} catch (err) {
-			console.error('Error updating transaction:', err);
-			error = err instanceof Error ? err.message : 'Failed to update transaction';
-		} finally {
-			isSaving = false;
-		}
-	}
-
-	let paginatedData = $derived(filterAndSortTransactions(activeTab as 'income' | 'expense'));
-	let currentTransactions = $derived(paginatedData.transactions);
-
-	// OCR functions
-	function handleFileSelected(event: Event) {
-		const target = event.target as HTMLInputElement;
-		if (target.files && target.files[0]) {
-			handleFile(target.files[0]);
-		}
-	}
-
-	function handleFile(file: File) {
-		ocrError = null;
-
-		// Validate file type
-		const allowedTypes = ['image/jpeg', 'image/jpg', 'image/png', 'image/gif', 'image/webp'];
-		if (!allowedTypes.includes(file.type)) {
-			ocrError = 'Please select a valid image file (JPG, PNG, GIF, WebP)';
-			return;
-		}
-
-		// Validate file size (10MB)
-		const maxSize = 10 * 1024 * 1024;
-		if (file.size > maxSize) {
-			ocrError = 'File size must be less than 10MB';
-			return;
-		}
-
-		selectedFile = file;
-		processReceipt();
-	}
-
-	async function processReceipt() {
-		if (!selectedFile) return;
-
-		isProcessingOCR = true;
-		ocrError = null;
-
-		try {
-			const result = await ocrService.processReceipt(selectedFile);
-
-			// Handle missing or invalid date
-			if (!result.date || result.date === '') {
-				result.date = new Date().toISOString();
-			}
-
-			// Create temporary category if it doesn't exist
-			await handleTemporaryCategory(result.category, result.type);
-
-			ocrResult = result;
-		} catch (err) {
-			ocrError = err instanceof Error ? err.message : 'Failed to process receipt';
-		} finally {
-			isProcessingOCR = false;
-		}
-	}
-
-	async function handleOCRConfirm() {
-		if (!ocrResult) return;
-
-		// Pre-fill the manual form with OCR data
-		formDescription = ocrResult.description;
-		formAmount = ocrResult.amount.toString();
-		formType = ocrResult.type;
-		formDate = ocrResult.date
-			? ocrResult.date.split('T')[0]
-			: new Date().toISOString().split('T')[0];
-
-		// Find matching category (including temporary ones)
-		const allCategories = getAllCategories();
-		const matchingCategory = allCategories.find(
-			(cat) =>
-				cat.name.toLowerCase() === ocrResult!.category.toLowerCase() && cat.type === ocrResult!.type
-		);
-		if (matchingCategory) {
-			formCategory = matchingCategory.id.toString();
-		}
-
-		// Add vendor to description if it's different
-		if (
-			ocrResult.vendor &&
-			!ocrResult.description.toLowerCase().includes(ocrResult.vendor.toLowerCase())
-		) {
-			formDescription = `${ocrResult.description} (${ocrResult.vendor})`;
-		}
-
-		// Create category in backend if it's temporary, then submit
-		try {
-			if (formCategory) {
-				formCategory = await createCategoryIfNeeded(formCategory);
-			}
-
-			// Automatically submit the transaction
-			setTimeout(() => {
-				handleAddTransaction(new Event('submit'));
-			}, 100);
-		} catch (error) {
-			console.error('Error creating category:', error);
-			ocrError = 'Failed to create category. Please try again.';
-		}
-	}
-
-	function handleOCREdit() {
-		if (!ocrResult) return;
-
-		// Pre-fill the manual form with OCR data for editing
-		formDescription = ocrResult.description;
-		formAmount = ocrResult.amount.toString();
-		formType = ocrResult.type;
-		formDate = ocrResult.date
-			? ocrResult.date.split('T')[0]
-			: new Date().toISOString().split('T')[0];
-
-		// Find matching category (including temporary ones)
-		const allCategories = getAllCategories();
-		const matchingCategory = allCategories.find(
-			(cat) =>
-				cat.name.toLowerCase() === ocrResult!.category.toLowerCase() && cat.type === ocrResult!.type
-		);
-		if (matchingCategory) {
-			formCategory = matchingCategory.id.toString();
-		}
-
-		// Add vendor to description if it's different
-		if (
-			ocrResult.vendor &&
-			!ocrResult.description.toLowerCase().includes(ocrResult.vendor.toLowerCase())
-		) {
-			formDescription = `${ocrResult.description} (${ocrResult.vendor})`;
-		}
-
-		// Switch to manual tab (keep OCR data for potential return)
-		activeTabValue = 'manual';
-	}
-
-	// Handle temporary category creation
-	async function handleTemporaryCategory(categoryName: string, categoryType: 'income' | 'expense') {
-		if (!categoryName) return;
-
-		// Check if category already exists
-		const existingCategory = categories.find(
-			(cat) => cat.name.toLowerCase() === categoryName.toLowerCase() && cat.type === categoryType
-		);
-
-		if (!existingCategory) {
-			// Check if it's already in temporary categories
-			const tempExists = temporaryCategories.find(
-				(cat) => cat.name.toLowerCase() === categoryName.toLowerCase() && cat.type === categoryType
-			);
-
-			if (!tempExists) {
-				// Create temporary category
-				const tempCategory: Category = {
-					id: `temp_${Date.now()}_${Math.random().toString(36).substr(2, 9)}`,
-					name: categoryName,
-					type: categoryType,
-					icon_url: undefined,
-					parent_id: undefined
-				};
-
-				temporaryCategories = [...temporaryCategories, tempCategory];
-			}
-		}
-	}
-
-	// Get all categories including temporary ones
-	function getAllCategories(): Category[] {
-		return [...categories, ...temporaryCategories];
-	}
-
-	// Create category in backend if it's temporary
-	async function createCategoryIfNeeded(categoryId: string): Promise<string> {
-		const tempCategory = temporaryCategories.find((cat) => cat.id === categoryId);
-
-		if (tempCategory) {
-			try {
-				const newCategory = await categoryService.createCategory({
-					name: tempCategory.name,
-					type: tempCategory.type
-				});
-
-				// Remove from temporary and add to real categories
-				temporaryCategories = temporaryCategories.filter((cat) => cat.id !== categoryId);
-				categories = [...categories, newCategory];
-
-				return newCategory.id.toString();
-			} catch (error) {
-				console.error('Error creating category:', error);
-				throw error;
-			}
-		}
-
-		return categoryId;
-	}
-
-	function resetOCRState() {
-		selectedFile = null;
-		ocrResult = null;
-		ocrError = null;
-		isProcessingOCR = false;
-	}
-
-<<<<<<< HEAD
-	// Chat processing functions
-	async function handleChatSubmit() {
-		if (!chatMessage.trim()) return;
-
-		isProcessingChat = true;
-		chatError = null;
-
-		try {
-			const result = await ocrService.processChatMessage(chatMessage.trim());
-
-			// Handle missing or invalid date
-			if (!result.date || result.date === '') {
-				result.date = new Date().toISOString();
-			}
-
-			// Create temporary category if it doesn't exist
-			await handleTemporaryCategory(result.category, result.type);
-
-			chatResult = result;
-		} catch (err) {
-			chatError = err instanceof Error ? err.message : 'Failed to process chat message';
-		} finally {
-			isProcessingChat = false;
-		}
-	}
-
-	async function handleChatConfirm() {
-		if (!chatResult) return;
-
-		// Pre-fill the manual form with chat data
-		formDescription = chatResult.description;
-		formAmount = chatResult.amount.toString();
-		formType = chatResult.type;
-		formDate = chatResult.date
-			? chatResult.date.split('T')[0]
-			: new Date().toISOString().split('T')[0];
-
-		// Find matching category (including temporary ones)
-		const allCategories = getAllCategories();
-		const matchingCategory = allCategories.find(
-			(cat) =>
-				cat.name.toLowerCase() === chatResult!.category.toLowerCase() &&
-				cat.type === chatResult!.type
-		);
-		if (matchingCategory) {
-			formCategory = matchingCategory.id.toString();
-		}
-
-		// Add vendor to description if it's different
-		if (
-			chatResult.vendor &&
-			!chatResult.description.toLowerCase().includes(chatResult.vendor.toLowerCase())
-		) {
-			formDescription = `${chatResult.description} (${chatResult.vendor})`;
-		}
-
-		// Create category in backend if it's temporary, then submit
-		try {
-			if (formCategory) {
-				formCategory = await createCategoryIfNeeded(formCategory);
-			}
-
-			// Automatically submit the transaction
-			setTimeout(() => {
-				handleAddTransaction(new Event('submit'));
-			}, 100);
-		} catch (error) {
-			console.error('Error creating category:', error);
-			chatError = 'Failed to create category. Please try again.';
-		}
-	}
-
-	function handleChatEdit() {
-		if (!chatResult) return;
-
-		// Pre-fill the manual form with chat data for editing
-		formDescription = chatResult.description;
-		formAmount = chatResult.amount.toString();
-		formType = chatResult.type;
-		formDate = chatResult.date
-			? chatResult.date.split('T')[0]
-			: new Date().toISOString().split('T')[0];
-
-		// Find matching category (including temporary ones)
-		const allCategories = getAllCategories();
-		const matchingCategory = allCategories.find(
-			(cat) =>
-				cat.name.toLowerCase() === chatResult!.category.toLowerCase() &&
-				cat.type === chatResult!.type
-		);
-		if (matchingCategory) {
-			formCategory = matchingCategory.id.toString();
-		}
-
-		// Add vendor to description if it's different
-		if (
-			chatResult.vendor &&
-			!chatResult.description.toLowerCase().includes(chatResult.vendor.toLowerCase())
-		) {
-			formDescription = `${chatResult.description} (${chatResult.vendor})`;
-		}
-
-		// Switch to manual tab (keep chat data for potential return)
-		activeTabValue = 'manual';
-	}
-
-	function resetChatState() {
-		chatMessage = '';
-		chatResult = null;
-		chatError = null;
-		isProcessingChat = false;
-=======
-	// Balance editing functions
-	function handleEditBalance() {
-		if (balance && balance.balance !== null && balance.balance !== undefined) {
-			editBalanceValue = parseFloat(balance.balance).toString();
-			isBalanceDialogOpen = true;
-		}
-	}
-
-	function handleCancelBalanceEdit() {
-		isBalanceDialogOpen = false;
-		editBalanceValue = '';
-	}
-
-	async function handleSaveBalance() {
-		if (!editBalanceValue || isNaN(parseFloat(editBalanceValue))) {
-			error = 'Please enter a valid balance amount';
-			return;
-		}
-
-		isSaving = true;
-		try {
-			const newBalanceValue = parseFloat(editBalanceValue);
-			const updatedBalance = await balanceService.updateBalance(newBalanceValue);
-			
-			// Immediately update local balance state
-			balance = {
-				...balance,
-				balance: newBalanceValue.toString()
-			};
-			
-			console.log('Balance updated successfully:', balance);
-			
-			isBalanceDialogOpen = false;
-			editBalanceValue = '';
-			
-			successMessage = 'Balance updated successfully';
-			setTimeout(() => {
-				successMessage = null;
-			}, 3000);
-		} catch (err) {
-			console.error('Error updating balance:', err);
-			error = err instanceof Error ? err.message : 'Failed to update balance';
-		} finally {
-			isSaving = false;
-		}
->>>>>>> 1c188e17
-	}
-</script>
-
-<div class="flex-1 space-y-6 bg-gray-950 p-6">
-	<!-- Loading State -->
-	{#if $authLoading || isLoading}
-		<div class="flex min-h-[400px] items-center justify-center">
-			<div class="text-center">
-				<div
-					class="mx-auto mb-4 h-12 w-12 animate-spin rounded-full border-b-2 border-blue-500"
-				></div>
-				<p class="text-gray-400">
-					{$authLoading ? 'Authenticating...' : 'Loading transactions...'}
-				</p>
-			</div>
-		</div>
-	{:else if error}
-		<!-- Error State -->
-		<div class="flex min-h-[400px] items-center justify-center">
-			<div class="text-center">
-				<div class="mb-4 text-xl text-red-500">⚠️</div>
-				<p class="mb-4 text-red-400">{error}</p>
-				<Button
-					onclick={loadData}
-					variant="outline"
-					class="border-gray-600 text-gray-300 hover:bg-gray-700"
-				>
-					Try Again
-				</Button>
-			</div>
-		</div>
-	{:else}
-		<!-- Success Message -->
-		{#if successMessage}
-			<div class="mb-4 rounded-lg border border-green-500 bg-green-900/50 p-4">
-				<div class="flex items-center gap-2">
-					<div class="text-lg text-green-400">✅</div>
-					<p class="font-medium text-green-300">{successMessage}</p>
-					<Button
-						onclick={() => (successMessage = null)}
-						variant="ghost"
-						size="sm"
-						class="ml-auto h-auto p-1 text-green-400 hover:text-green-300"
-					>
-						×
-					</Button>
-				</div>
-			</div>
-		{/if}
-
-		<!-- Main Content -->
-		<div class="flex items-center justify-between">
-			<div>
-				<h2 class="text-2xl font-bold text-white">Transaction History</h2>
-				<p class="text-gray-400">Manage all your financial transactions</p>
-			</div>
-			<div class="flex items-center gap-4">
-				<!-- Enhanced Balance Display Section -->
-				{#if balance && balance.balance !== null && balance.balance !== undefined}
-					{@const balanceValue = parseFloat(balance.balance)}
-					<!-- Balance Display Mode -->
-					<div class="flex items-center justify-between bg-gray-800 border border-gray-600 rounded-md px-4 py-2 h-10 min-w-[220px]">
-						<div class="flex items-center gap-2">
-							<span class="text-sm font-medium text-gray-300">Balance:</span>
-							<span class="text-xl font-bold {balanceValue >= 0 ? 'text-green-400' : 'text-red-400'}">
-								${balanceValue.toFixed(2)}
-							</span>
-						</div>
-						<Button
-							variant="outline"
-							size="sm"
-							onclick={handleEditBalance}
-							class="border-2 border-green-500 bg-gray-900 font-semibold text-green-400 shadow-lg hover:bg-green-500/20 hover:text-green-300 h-6 ml-4"
-						>
-							<Edit class="mr-1 h-3 w-3" />
-							Edit
-						</Button>
-					</div>
-				{/if}
-				<Dialog bind:open={isDialogOpen}>
-				<DialogTrigger>
-					<div
-						class="ring-offset-background focus-visible:ring-ring inline-flex h-10 cursor-pointer items-center justify-center whitespace-nowrap rounded-md bg-gradient-to-r from-blue-500 to-green-500 px-4 py-2 text-sm font-medium text-white transition-colors hover:from-blue-600 hover:to-green-600 focus-visible:outline-none focus-visible:ring-2 focus-visible:ring-offset-2 disabled:pointer-events-none disabled:opacity-50"
-					>
-						<Plus class="mr-2 h-4 w-4" />
-						Add Transaction
-					</div>
-				</DialogTrigger>
-				<DialogContent class="border-gray-700 bg-gray-800 text-white sm:max-w-[425px]">
-					<DialogHeader>
-						<DialogTitle>Add New Transaction</DialogTitle>
-						<DialogDescription class="text-gray-400">
-							Record a new income or expense transaction
-						</DialogDescription>
-					</DialogHeader>
-					<Tabs bind:value={activeTabValue} class="w-full">
-						<TabsList class="grid w-full grid-cols-3 bg-gray-700">
-							<TabsTrigger
-								value="manual"
-								class="text-gray-300 data-[state=active]:bg-gray-600 data-[state=active]:text-white"
-							>
-								Manual
-							</TabsTrigger>
-							<TabsTrigger
-								value="chat"
-								class="text-gray-300 data-[state=active]:bg-gray-600 data-[state=active]:text-white"
-							>
-								Chat
-							</TabsTrigger>
-							<TabsTrigger
-								value="ocr"
-								class="text-gray-300 data-[state=active]:bg-gray-600 data-[state=active]:text-white"
-							>
-								Receipt OCR
-							</TabsTrigger>
-						</TabsList>
-
-						<TabsContent value="manual">
-							<form onsubmit={handleAddTransaction} class="space-y-4">
-								<div class="space-y-2">
-									<Label for="description">Description</Label>
-									<Input
-										id="description"
-										bind:value={formDescription}
-										placeholder="Enter transaction description"
-										required
-										class="border-gray-600 bg-gray-700"
-									/>
-								</div>
-								<div class="grid grid-cols-2 gap-4">
-									<div class="space-y-2">
-										<Label for="amount">Amount</Label>
-										<Input
-											id="amount"
-											bind:value={formAmount}
-											type="number"
-											step="0.01"
-											placeholder="0.00"
-											required
-											class="border-gray-600 bg-gray-700"
-										/>
-									</div>
-									<div class="space-y-2">
-										<Label for="type">Type</Label>
-										<select
-											bind:value={formType}
-											required
-											class="w-full rounded-md border border-gray-600 bg-gray-700 px-3 py-2 text-white"
-										>
-											<option value="">Select transaction type</option>
-											<option value="income">Income</option>
-											<option value="expense">Expense</option>
-										</select>
-									</div>
-								</div>
-								<div class="space-y-2">
-									<div class="flex items-center justify-between">
-										<Label for="category">Category (Optional)</Label>
-										<Button
-											type="button"
-											variant="ghost"
-											size="sm"
-											onclick={() => handleNewCategoryClick()}
-											disabled={!formType}
-											class="h-auto p-0 font-normal text-blue-400 hover:text-blue-300 disabled:cursor-not-allowed disabled:text-gray-500"
-										>
-											+ New Category
-										</Button>
-									</div>
-									<div class="grid grid-cols-1 gap-2">
-										<select
-											bind:value={formCategory}
-											class="w-full rounded-md border border-gray-600 bg-gray-700 px-3 py-2 text-white"
-										>
-											<option value="">No Category</option>
-											{#each getAllCategories().filter((cat) => !formType || cat.type === formType) as category}
-												<option
-													value={category.id.toString()}
-													class={category.id.startsWith('temp_') ? 'text-blue-400' : ''}
-												>
-													{category.name}{category.id.startsWith('temp_') ? ' (New)' : ''}
-												</option>
-											{/each}
-										</select>
-										{#if formCategory}
-											{@const selectedCategory = getAllCategories().find(
-												(cat) => cat.id.toString() === formCategory
-											)}
-											{#if selectedCategory}
-												<div class="px-1 text-xs text-gray-400">
-													Selected: {selectedCategory.name} ({selectedCategory.type})
-													{#if selectedCategory.id.startsWith('temp_')}
-														<span class="text-blue-400"> - Will be created</span>
-													{/if}
-												</div>
-											{/if}
-										{/if}
-									</div>
-								</div>
-								<div class="grid grid-cols-2 gap-4">
-									<div class="space-y-2">
-										<Label for="event">Event (Optional)</Label>
-										<Input
-											id="event"
-											bind:value={formEvent}
-											placeholder="e.g., Birthday dinner, Gas for road trip"
-											class="border-gray-600 bg-gray-700"
-										/>
-									</div>
-									<div class="space-y-2">
-										<Label for="date">Date</Label>
-										<Input
-											id="date"
-											bind:value={formDate}
-											type="date"
-											required
-											class="border-gray-600 bg-gray-700"
-										/>
-									</div>
-								</div>
-
-								<div
-									class="flex items-center space-x-2 rounded-lg border border-gray-600 bg-gray-700/50 p-3"
-								>
-									<Checkbox
-										id="isRecurrent"
-										bind:checked={formIsRecurrent}
-										class="h-5 w-5 border-gray-400 data-[state=checked]:border-blue-500 data-[state=checked]:bg-blue-500"
-									/>
-									<Label
-										for="isRecurrent"
-										class="flex cursor-pointer items-center gap-2 text-sm font-medium text-white"
-									>
-										<Repeat class="h-4 w-4 text-blue-400" />
-										Recurring Transaction (Optional)
-									</Label>
-								</div>
-								<Button
-									type="submit"
-									disabled={isSaving}
-									class="w-full bg-gradient-to-r from-blue-500 to-green-500 hover:from-blue-600 hover:to-green-600 disabled:opacity-50"
-								>
-									{isSaving ? 'Adding...' : 'Add Transaction'}
-								</Button>
-							</form>
-						</TabsContent>
-
-						<TabsContent value="chat">
-							<div class="space-y-4">
-								{#if !chatResult}
-									<!-- Chat Input Section -->
-									<div class="space-y-4">
-										<!-- Chat Input Area -->
-										<div class="space-y-4">
-											<div class="text-center">
-												<MessageSquare class="mx-auto mb-4 h-12 w-12 text-gray-400" />
-												<h3 class="mb-2 text-lg font-medium text-white">Chat Input</h3>
-												<p class="mb-4 text-gray-400">
-													Describe your transaction in natural language
-												</p>
-											</div>
-
-											<div class="space-y-3">
-												<Label for="chatMessage">Describe your transaction</Label>
-												<textarea
-													id="chatMessage"
-													bind:value={chatMessage}
-													placeholder="E.g., 'I spent $25 at Starbucks yesterday for coffee' or 'Received $1000 salary from company today'"
-													disabled={isProcessingChat}
-													class="w-full min-h-[100px] rounded-lg border border-gray-600 bg-gray-700 px-3 py-2 text-white placeholder-gray-400 disabled:opacity-50"
-												></textarea>
-
-												<Button
-													onclick={handleChatSubmit}
-													disabled={isProcessingChat || !chatMessage.trim()}
-													class="w-full bg-gradient-to-r from-blue-500 to-green-500 hover:from-blue-600 hover:to-green-600 disabled:opacity-50"
-												>
-													{#if isProcessingChat}
-														<div
-															class="mr-2 h-4 w-4 animate-spin rounded-full border-b-2 border-white"
-														></div>
-														Processing...
-													{:else}
-														<MessageSquare class="mr-2 h-4 w-4" />
-														Process Transaction
-													{/if}
-												</Button>
-											</div>
-										</div>
-
-										{#if chatError}
-											<div class="rounded-lg border border-red-500 bg-red-900/50 p-3">
-												<p class="text-sm text-red-300">{chatError}</p>
-											</div>
-										{/if}
-									</div>
-								{:else}
-									<!-- Chat Results Preview -->
-									<div class="space-y-4">
-										<div class="text-center">
-											<div
-												class="mx-auto mb-2 flex h-8 w-8 items-center justify-center rounded-full bg-green-500"
-											>
-												<MessageSquare class="h-4 w-4 text-white" />
-											</div>
-											<h3 class="font-semibold text-green-400">Transaction Processed!</h3>
-										</div>
-
-										<div class="space-y-2 rounded-lg bg-gray-700 p-4">
-											<h4 class="mb-3 font-mono text-sm font-semibold text-white">
-												💬 Chat Preview:
-											</h4>
-											<div class="space-y-1 text-sm">
-												<div class="flex justify-between">
-													<span class="text-gray-400">Description:</span>
-													<span class="font-medium text-white">{chatResult.description}</span>
-												</div>
-												<div class="flex justify-between">
-													<span class="text-gray-400">Amount:</span>
-													<span class="font-medium text-white">৳{chatResult.amount.toFixed(2)}</span
-													>
-												</div>
-												<div class="flex justify-between">
-													<span class="text-gray-400">Type:</span>
-													<Badge
-														variant={chatResult.type === 'expense' ? 'destructive' : 'default'}
-													>
-														{chatResult.type}
-													</Badge>
-												</div>
-												<div class="flex justify-between">
-													<span class="text-gray-400">Category:</span>
-													<span class="font-medium text-white">{chatResult.category}</span>
-												</div>
-												<div class="flex justify-between">
-													<span class="text-gray-400">Vendor:</span>
-													<span class="font-medium text-white">{chatResult.vendor}</span>
-												</div>
-												<div class="flex justify-between">
-													<span class="text-gray-400">Date:</span>
-													<span class="font-medium text-white"
-														>{new Date(chatResult.date).toLocaleDateString()}</span
-													>
-												</div>
-											</div>
-										</div>
-
-										<div class="flex gap-2">
-											<Button
-												variant="outline"
-												class="flex-1 border-gray-600 bg-gray-700 text-gray-300 hover:bg-gray-600"
-												onclick={handleChatEdit}
-											>
-												<Edit class="mr-2 h-4 w-4" />
-												Edit
-											</Button>
-											<Button
-												class="flex-1 bg-gradient-to-r from-green-500 to-green-600 hover:from-green-600 hover:to-green-700"
-												onclick={handleChatConfirm}
-											>
-												<MessageSquare class="mr-2 h-4 w-4" />
-												Confirm & Add
-											</Button>
-										</div>
-									</div>
-								{/if}
-							</div>
-						</TabsContent>
-
-						<TabsContent value="ocr">
-							<div class="space-y-4">
-								{#if !ocrResult}
-									<!-- File Upload Section -->
-									<div class="space-y-4">
-										<!-- File Upload Area -->
-										<div
-											class="flex items-center justify-center rounded-lg border-2 border-dashed border-gray-600 p-8"
-										>
-											<div class="text-center">
-												<Camera class="mx-auto mb-4 h-12 w-12 text-gray-400" />
-												<h3 class="mb-2 text-lg font-medium text-white">Receipt OCR</h3>
-												<p class="mb-4 text-gray-400">
-													Upload a receipt to automatically extract transaction details
-												</p>
-												<Button
-													onclick={() => fileInputRef?.click()}
-													disabled={isProcessingOCR}
-													class="bg-gradient-to-r from-blue-500 to-green-500 hover:from-blue-600 hover:to-green-600 disabled:opacity-50"
-												>
-													{#if isProcessingOCR}
-														<div
-															class="mr-2 h-4 w-4 animate-spin rounded-full border-b-2 border-white"
-														></div>
-														Processing...
-													{:else}
-														<Camera class="mr-2 h-4 w-4" />
-														Choose Receipt
-													{/if}
-												</Button>
-											</div>
-										</div>
-
-										<!-- Hidden file input -->
-										<input
-											bind:this={fileInputRef}
-											type="file"
-											accept="image/*"
-											class="hidden"
-											onchange={handleFileSelected}
-										/>
-
-										{#if selectedFile}
-											<div class="flex items-center justify-between rounded-lg bg-gray-700 p-3">
-												<div class="flex items-center gap-2">
-													<Camera class="h-4 w-4 text-green-400" />
-													<span class="text-sm text-gray-300">{selectedFile.name}</span>
-												</div>
-												<Badge variant="secondary" class="bg-gray-600 text-gray-300">
-													{(selectedFile.size / 1024 / 1024).toFixed(1)}MB
-												</Badge>
-											</div>
-										{/if}
-
-										{#if ocrError}
-											<div class="rounded-lg border border-red-500 bg-red-900/50 p-3">
-												<p class="text-sm text-red-300">{ocrError}</p>
-											</div>
-										{/if}
-									</div>
-								{:else}
-									<!-- OCR Results Preview -->
-									<div class="space-y-4">
-										<div class="text-center">
-											<div
-												class="mx-auto mb-2 flex h-8 w-8 items-center justify-center rounded-full bg-green-500"
-											>
-												<Camera class="h-4 w-4 text-white" />
-											</div>
-											<h3 class="font-semibold text-green-400">Receipt Processed!</h3>
-										</div>
-
-										<div class="space-y-2 rounded-lg bg-gray-700 p-4">
-											<h4 class="mb-3 font-mono text-sm font-semibold text-white">
-												🧾 OCR Preview:
-											</h4>
-											<div class="space-y-1 text-sm">
-												<div class="flex justify-between">
-													<span class="text-gray-400">Description:</span>
-													<span class="font-medium text-white">{ocrResult.description}</span>
-												</div>
-												<div class="flex justify-between">
-													<span class="text-gray-400">Amount:</span>
-													<span class="font-medium text-white">৳{ocrResult.amount.toFixed(2)}</span>
-												</div>
-												<div class="flex justify-between">
-													<span class="text-gray-400">Type:</span>
-													<Badge variant={ocrResult.type === 'expense' ? 'destructive' : 'default'}>
-														{ocrResult.type}
-													</Badge>
-												</div>
-												<div class="flex justify-between">
-													<span class="text-gray-400">Category:</span>
-													<span class="font-medium text-white">{ocrResult.category}</span>
-												</div>
-												<div class="flex justify-between">
-													<span class="text-gray-400">Vendor:</span>
-													<span class="font-medium text-white">{ocrResult.vendor}</span>
-												</div>
-												<div class="flex justify-between">
-													<span class="text-gray-400">Date:</span>
-													<span class="font-medium text-white"
-														>{new Date(ocrResult.date).toLocaleDateString()}</span
-													>
-												</div>
-											</div>
-										</div>
-
-										<div class="flex gap-2">
-											<Button
-												variant="outline"
-												class="flex-1 border-gray-600 bg-gray-700 text-gray-300 hover:bg-gray-600"
-												onclick={handleOCREdit}
-											>
-												<Edit class="mr-2 h-4 w-4" />
-												Edit
-											</Button>
-											<Button
-												class="flex-1 bg-gradient-to-r from-green-500 to-green-600 hover:from-green-600 hover:to-green-700"
-												onclick={handleOCRConfirm}
-											>
-												<Camera class="mr-2 h-4 w-4" />
-												Confirm & Add
-											</Button>
-										</div>
-									</div>
-								{/if}
-							</div>
-						</TabsContent>
-					</Tabs>
-				</DialogContent>
-			</Dialog>
-			</div>
-		</div>
-
-		<!-- New Category Dialog -->
-		<Dialog bind:open={isNewCategoryOpen}>
-			<DialogContent class="border-gray-700 bg-gray-800">
-				<DialogHeader>
-					<DialogTitle class="text-white">Create New Category</DialogTitle>
-					<DialogDescription class="text-gray-400">
-						Add a new category for your transactions
-					</DialogDescription>
-				</DialogHeader>
-				<form onsubmit={handleCreateCategory} class="space-y-4">
-					<div class="space-y-2">
-						<Label for="categoryName" class="text-white">Category Name</Label>
-						<Input
-							id="categoryName"
-							bind:value={newCategoryName}
-							placeholder="Enter category name"
-							required
-							class="border-gray-600 bg-gray-700"
-						/>
-					</div>
-					<div class="space-y-2">
-						<Label for="categoryType" class="text-white">Category Type</Label>
-						<div
-							class="w-full rounded-md border border-gray-600 bg-gray-700 px-3 py-2 capitalize text-white"
-						>
-							{newCategoryType}
-						</div>
-						<p class="text-xs text-gray-400">
-							Type is automatically set based on your transaction type
-						</p>
-					</div>
-					<div class="flex gap-2">
-						<Button
-							type="button"
-							variant="outline"
-							onclick={() => (isNewCategoryOpen = false)}
-							class="flex-1 border-black bg-black font-bold text-red-500 hover:bg-gray-900"
-						>
-							Cancel
-						</Button>
-						<Button
-							type="submit"
-							class="flex-1 bg-gradient-to-r from-blue-500 to-green-500 font-bold text-white hover:from-blue-600 hover:to-green-600"
-						>
-							Create Category
-						</Button>
-					</div>
-				</form>
-			</DialogContent>
-		</Dialog>
-
-		<!-- Main Content with Tabs -->
-		<div class="space-y-6">
-			<Tabs bind:value={activeTab} class="w-full">
-				<TabsList class="grid w-full grid-cols-2 gap-2 bg-transparent p-0">
-					<TabsTrigger
-						value="expense"
-						class="rounded-lg border border-gray-700 bg-gray-800 p-3 text-gray-300 transition-all duration-200 hover:bg-gray-700 data-[state=active]:border-red-500 data-[state=active]:bg-red-900 data-[state=active]:text-white"
-					>
-						<ArrowDownIcon class="mr-2 h-4 w-4" />
-						Expenses
-					</TabsTrigger>
-					<TabsTrigger
-						value="income"
-						class="rounded-lg border border-gray-700 bg-gray-800 p-3 text-gray-300 transition-all duration-200 hover:bg-gray-700 data-[state=active]:border-green-500 data-[state=active]:bg-green-900 data-[state=active]:text-white"
-					>
-						<ArrowUpIcon class="mr-2 h-4 w-4" />
-						Income
-					</TabsTrigger>
-				</TabsList>
-
-				<TabsContent value="expense" class="mt-6 space-y-4">
-					<!-- Filters and Search -->
-					<div class="flex flex-col gap-4 sm:flex-row">
-						<div class="relative flex-1">
-							<Search class="absolute left-3 top-1/2 h-4 w-4 -translate-y-1/2 text-gray-400" />
-							<Input
-								placeholder="Search expenses..."
-								bind:value={searchTerm}
-								class="border-gray-700 bg-gray-800 pl-10 text-white"
-							/>
-						</div>
-						<div class="flex gap-2">
-							<select
-								bind:value={filterCategory}
-								class="w-full rounded-md border border-gray-700 bg-gray-800 px-3 py-2 text-white sm:w-[180px]"
-							>
-								<option value="all">All Categories</option>
-								<!-- <option value="none">No Category</option> -->
-								{#each categories.filter((cat) => cat.type === 'expense') as category}
-									<option value={category.id.toString()}>{category.name}</option>
-								{/each}
-							</select>
-							<select
-								bind:value={sortBy}
-								class="w-full rounded-md border border-gray-700 bg-gray-800 px-3 py-2 text-white sm:w-[140px]"
-							>
-								<option value="date">Sort by Date</option>
-								<option value="amount">Sort by Amount</option>
-							</select>
-						</div>
-					</div>
-
-					<!-- Expenses Transactions List -->
-					<Card class="border-gray-800 bg-gray-900">
-						<CardHeader>
-							<CardTitle class="flex items-center gap-2 text-white">
-								<ArrowDownIcon class="h-5 w-5 text-red-400" />
-								Expense Transactions
-							</CardTitle>
-							<CardDescription class="flex items-center justify-between text-gray-400">
-								<span>
-									{paginatedData.totalCount} expense transaction{paginatedData.totalCount !== 1
-										? 's'
-										: ''} found
-									{sortBy === 'date' ? ' (sorted by date)' : ' (sorted by amount)'}
-								</span>
-								<span class="text-sm">
-									Page {currentPage} of {paginatedData.totalPages}
-								</span>
-							</CardDescription>
-						</CardHeader>
-						<CardContent>
-							<div class="space-y-4">
-								{#if currentTransactions.length === 0}
-									<div class="py-8 text-center text-gray-500">
-										<p>No expense transactions found</p>
-									</div>
-								{:else}
-									{#each currentTransactions as transaction}
-										<div
-											class="flex items-center justify-between rounded-lg border border-gray-800 p-4 transition-colors hover:bg-gray-800/50"
-										>
-											<div class="flex items-center space-x-3">
-												<div
-													class="flex h-10 w-10 items-center justify-center rounded-full bg-red-500/20 text-red-400"
-												>
-													<ArrowDownIcon class="h-5 w-5" />
-												</div>
-												<div>
-													<div class="flex items-center gap-2">
-														<p class="font-medium text-white">{transaction.description}</p>
-														{#if transaction.recurrence}
-															<Badge
-																variant="outline"
-																class="border-blue-500 text-xs text-blue-400"
-															>
-																<Repeat class="mr-1 h-3 w-3" />
-																Recurring
-															</Badge>
-														{/if}
-													</div>
-													{#if transaction.event}
-														<p class="text-xs text-gray-500">{transaction.event}</p>
-													{/if}
-													<p class="text-sm text-gray-400">{transaction.date}</p>
-												</div>
-											</div>
-											<div class="text-right">
-												<p class="font-semibold text-red-400">
-													-${Math.abs(transaction.amount).toFixed(2)}
-												</p>
-												<Badge variant="secondary" class="bg-gray-800 text-xs text-gray-300">
-													{getCategoryDisplay(transaction.category_id)}
-												</Badge>
-												<div class="mt-2 flex gap-2">
-													<Button
-														variant="outline"
-														size="sm"
-														onclick={() => handleViewDetails(transaction)}
-														class="flex-1 border-2 border-blue-500 bg-gray-900 font-semibold text-blue-400 shadow-lg hover:bg-blue-500/20 hover:text-blue-300"
-													>
-														View Details
-													</Button>
-													<Button
-														variant="outline"
-														size="sm"
-														onclick={() => handleEditTransaction(transaction)}
-														class="flex-1 border-2 border-green-500 bg-gray-900 font-semibold text-green-400 shadow-lg hover:bg-green-500/20 hover:text-green-300"
-													>
-														<Edit class="mr-1 h-4 w-4" />
-														Edit
-													</Button>
-													<Button
-														variant="outline"
-														size="sm"
-														onclick={() => handleDeleteTransaction(transaction)}
-														class="flex-1 border-2 border-red-500 bg-gray-900 font-semibold text-red-400 shadow-lg hover:bg-red-500/20 hover:text-red-300"
-														disabled={isDeleting}
-													>
-														<Trash2 class="mr-1 h-4 w-4" />
-														Delete
-													</Button>
-												</div>
-											</div>
-										</div>
-									{/each}
-								{/if}
-							</div>
-							{#if paginatedData.totalPages > 1}
-								<div class="flex items-center justify-between border-t border-gray-800 pt-4">
-									<div class="flex items-center gap-2">
-										<Button
-											variant="outline"
-											size="sm"
-											onclick={() => (currentPage = Math.max(1, currentPage - 1))}
-											disabled={currentPage === 1}
-											class="border-gray-600 bg-gray-800 text-gray-300 hover:bg-gray-700 disabled:cursor-not-allowed disabled:opacity-50"
-										>
-											Previous
-										</Button>
-										<Button
-											variant="outline"
-											size="sm"
-											onclick={() =>
-												(currentPage = Math.min(paginatedData.totalPages, currentPage + 1))}
-											disabled={currentPage === paginatedData.totalPages}
-											class="border-gray-600 bg-gray-800 text-gray-300 hover:bg-gray-700 disabled:cursor-not-allowed disabled:opacity-50"
-										>
-											Next
-										</Button>
-									</div>
-									<div class="flex items-center gap-1">
-										{#each Array.from({ length: Math.min(5, paginatedData.totalPages) }, (_, i) => i + 1) as pageNum}
-											{@const isActive = pageNum === currentPage}
-											<Button
-												variant="outline"
-												size="sm"
-												onclick={() => (currentPage = pageNum)}
-												class={isActive
-													? 'border-blue-500 bg-blue-600 text-white hover:bg-blue-700'
-													: 'border-gray-600 bg-gray-800 text-gray-300 hover:bg-gray-700'}
-											>
-												{pageNum}
-											</Button>
-										{/each}
-										{#if paginatedData.totalPages > 5}
-											<span class="px-2 text-gray-400">...</span>
-											<Button
-												variant="outline"
-											size="sm"
-												onclick={() => (currentPage = paginatedData.totalPages)}
-												class={currentPage === paginatedData.totalPages
-													? 'border-blue-500 bg-blue-600 text-white hover:bg-blue-700'
-													: 'border-gray-600 bg-gray-800 text-gray-300 hover:bg-gray-700'}
-											>
-												{paginatedData.totalPages}
-											</Button>
-										{/if}
-									</div>
-									<div class="text-sm text-gray-400">
-										Showing {(currentPage - 1) * itemsPerPage + 1}-{Math.min(
-											currentPage * itemsPerPage,
-											paginatedData.totalCount
-										)} of {paginatedData.totalCount}
-									</div>
-								</div>
-							{/if}
-						</CardContent>
-					</Card>
-				</TabsContent>
-
-				<TabsContent value="income" class="mt-6 space-y-4">
-					<!-- Filters and Search -->
-					<div class="flex flex-col gap-4 sm:flex-row">
-						<div class="relative flex-1">
-							<Search class="absolute left-3 top-1/2 h-4 w-4 -translate-y-1/2 text-gray-400" />
-							<Input
-								placeholder="Search income..."
-								bind:value={searchTerm}
-								class="border-gray-700 bg-gray-800 pl-10 text-white"
-							/>
-						</div>
-						<div class="flex gap-2">
-							<select
-								bind:value={filterCategory}
-								class="w-full rounded-md border border-gray-700 bg-gray-800 px-3 py-2 text-white sm:w-[180px]"
-							>
-								<option value="all">All Categories</option>
-								<!-- <option value="none">No Category</option> -->
-								{#each categories.filter((cat) => cat.type === 'income') as category}
-									<option value={category.id.toString()}>{category.name}</option>
-								{/each}
-							</select>
-							<select
-								bind:value={sortBy}
-								class="w-full rounded-md border border-gray-700 bg-gray-800 px-3 py-2 text-white sm:w-[140px]"
-							>
-								<option value="date">Sort by Date</option>
-								<option value="amount">Sort by Amount</option>
-							</select>
-						</div>
-					</div>
-
-					<!-- Income Transactions List -->
-					<Card class="border-gray-800 bg-gray-900">
-						<CardHeader>
-							<CardTitle class="flex items-center gap-2 text-white">
-								<ArrowUpIcon class="h-5 w-5 text-green-400" />
-								Income Transactions
-							</CardTitle>
-							<CardDescription class="flex items-center justify-between text-gray-400">
-								<span>
-									{paginatedData.totalCount} income transaction{paginatedData.totalCount !== 1
-										? 's'
-										: ''} found
-									{sortBy === 'date' ? ' (sorted by date)' : ' (sorted by amount)'}
-								</span>
-								<span class="text-sm">
-									Page {currentPage} of {paginatedData.totalPages}
-								</span>
-							</CardDescription>
-						</CardHeader>
-						<CardContent>
-							<div class="space-y-4">
-								{#if currentTransactions.length === 0}
-									<div class="py-8 text-center text-gray-500">
-										<p>No income transactions found</p>
-									</div>
-								{:else}
-									{#each currentTransactions as transaction}
-										<div
-											class="flex items-center justify-between rounded-lg border border-gray-800 p-4 transition-colors hover:bg-gray-800/50"
-										>
-											<div class="flex items-center space-x-3">
-												<div
-													class="flex h-10 w-10 items-center justify-center rounded-full bg-green-500/20 text-green-400"
-												>
-													<ArrowUpIcon class="h-5 w-5" />
-												</div>
-												<div>
-													<div class="flex items-center gap-2">
-														<p class="font-medium text-white">{transaction.description}</p>
-														{#if transaction.recurrence}
-															<Badge
-																variant="outline"
-																class="border-blue-500 text-xs text-blue-400"
-															>
-																<Repeat class="mr-1 h-3 w-3" />
-																Recurring
-															</Badge>
-														{/if}
-													</div>
-													{#if transaction.event}
-														<p class="text-xs text-gray-500">{transaction.event}</p>
-													{/if}
-													<p class="text-sm text-gray-400">{transaction.date}</p>
-												</div>
-											</div>
-											<div class="text-right">
-												<p class="font-semibold text-green-400">
-													+${Math.abs(transaction.amount).toFixed(2)}
-												</p>
-												<Badge variant="secondary" class="bg-gray-800 text-xs text-gray-300">
-													{getCategoryDisplay(transaction.category_id)}
-												</Badge>
-												<div class="mt-2 flex gap-2">
-													<Button
-														variant="outline"
-														size="sm"
-														onclick={() => handleViewDetails(transaction)}
-														class="flex-1 border-2 border-blue-500 bg-gray-900 font-semibold text-blue-400 shadow-lg hover:bg-blue-500/20 hover:text-blue-300"
-													>
-														View Details
-													</Button>
-													<Button
-														variant="outline"
-														size="sm"
-														onclick={() => handleEditTransaction(transaction)}
-														class="flex-1 border-2 border-green-500 bg-gray-900 font-semibold text-green-400 shadow-lg hover:bg-green-500/20 hover:text-green-300"
-													>
-														<Edit class="mr-1 h-4 w-4" />
-														Edit
-													</Button>
-													<Button
-														variant="outline"
-														size="sm"
-														onclick={() => handleDeleteTransaction(transaction)}
-														class="flex-1 border-2 border-red-500 bg-gray-900 font-semibold text-red-400 shadow-lg hover:bg-red-500/20 hover:text-red-300"
-														disabled={isDeleting}
-													>
-														<Trash2 class="mr-1 h-4 w-4" />
-														Delete
-													</Button>
-												</div>
-											</div>
-										</div>
-									{/each}
-								{/if}
-							</div>
-							{#if paginatedData.totalPages > 1}
-								<div class="flex items-center justify-between border-t border-gray-800 pt-4">
-									<div class="flex items-center gap-2">
-										<Button
-											variant="outline"
-											size="sm"
-											onclick={() => (currentPage = Math.max(1, currentPage - 1))}
-											disabled={currentPage === 1}
-											class="border-gray-600 bg-gray-800 text-gray-300 hover:bg-gray-700 disabled:cursor-not-allowed disabled:opacity-50"
-										>
-											Previous
-										</Button>
-										<Button
-											variant="outline"
-											size="sm"
-											onclick={() =>
-												(currentPage = Math.min(paginatedData.totalPages, currentPage + 1))}
-											disabled={currentPage === paginatedData.totalPages}
-											class="border-gray-600 bg-gray-800 text-gray-300 hover:bg-gray-700 disabled:cursor-not-allowed disabled:opacity-50"
-										>
-											Next
-										</Button>
-									</div>
-									<div class="flex items-center gap-1">
-										{#each Array.from({ length: Math.min(5, paginatedData.totalPages) }, (_, i) => i + 1) as pageNum}
-											{@const isActive = pageNum === currentPage}
-											<Button
-												variant="outline"
-												size="sm"
-												onclick={() => (currentPage = pageNum)}
-												class={isActive
-													? 'border-blue-500 bg-blue-600 text-white hover:bg-blue-700'
-													: 'border-gray-600 bg-gray-800 text-gray-300 hover:bg-gray-700'}
-											>
-												{pageNum}
-											</Button>
-										{/each}
-										{#if paginatedData.totalPages > 5}
-											<span class="px-2 text-gray-400">...</span>
-											<Button
-												variant="outline"
-												size="sm"
-												onclick={() => (currentPage = paginatedData.totalPages)}
-												class={currentPage === paginatedData.totalPages
-													? 'border-blue-500 bg-blue-600 text-white hover:bg-blue-700'
-													: 'border-gray-600 bg-gray-800 text-gray-300 hover:bg-gray-700'}
-											>
-												{paginatedData.totalPages}
-											</Button>
-										{/if}
-									</div>
-									<div class="text-sm text-gray-400">
-										Showing {(currentPage - 1) * itemsPerPage + 1}-{Math.min(
-											currentPage * itemsPerPage,
-											paginatedData.totalCount
-										)} of {paginatedData.totalCount}
-									</div>
-								</div>
-							{/if}
-						</CardContent>
-					</Card>
-				</TabsContent>
-			</Tabs>
-		</div>
-
-		<!-- Transaction Details Dialog -->
-		<Dialog bind:open={isDetailsOpen}>
-			<DialogContent class="border-gray-700 bg-gray-800 text-white sm:max-w-[500px]">
-				<DialogHeader>
-					<DialogTitle class="flex items-center gap-2">
-						{#if selectedTransactionDetails?.type === 'income'}
-							<ArrowUpIcon class="h-5 w-5 text-green-400" />
-							Income Details
-						{:else}
-							<ArrowDownIcon class="h-5 w-5 text-red-400" />
-							Expense Details
-						{/if}
-					</DialogTitle>
-				</DialogHeader>
-				{#if selectedTransactionDetails}
-					<div class="space-y-4">
-						<div class="grid grid-cols-2 gap-4">
-							<div>
-								<p class="text-sm text-gray-400">Description</p>
-								<p class="font-medium">{selectedTransactionDetails.description}</p>
-							</div>
-							<div>
-								<p class="text-sm text-gray-400">Amount</p>
-								<p
-									class="font-medium {selectedTransactionDetails.type === 'income'
-										? 'text-green-400'
-										: 'text-red-400'}"
-								>
-									{selectedTransactionDetails.type === 'income' ? '+' : '-'}${Math.abs(
-										selectedTransactionDetails.amount
-									).toFixed(2)}
-								</p>
-							</div>
-							<div>
-								<p class="text-sm text-gray-400">Category</p>
-								{#if selectedTransactionDetails.category_id}
-									{@const category = getCategoryById(selectedTransactionDetails.category_id)}
-									{#if category}
-										<div class="space-y-1">
-											<Badge variant="secondary" class="bg-gray-700 text-gray-300">
-												{category.name}
-											</Badge>
-											<p class="text-xs capitalize text-gray-500">
-												{category.type}
-											</p>
-										</div>
-									{:else}
-										<Badge variant="secondary" class="bg-gray-700 text-gray-300">No Category</Badge>
-									{/if}
-								{:else}
-									<Badge variant="secondary" class="bg-gray-700 text-gray-300">No Category</Badge>
-								{/if}
-							</div>
-							<div>
-								<p class="text-sm text-gray-400">Date</p>
-								<p class="font-medium">{selectedTransactionDetails.date}</p>
-							</div>
-						</div>
-						{#if selectedTransactionDetails.event}
-							<div>
-								<p class="text-sm text-gray-400">Event</p>
-								<p class="font-medium">{selectedTransactionDetails.event}</p>
-							</div>
-						{/if}
-						{#if selectedTransactionDetails.recurrence}
-							<div class="flex items-center gap-2">
-								<Repeat class="h-4 w-4 text-blue-400" />
-								<span class="text-blue-400">Recurring Transaction</span>
-							</div>
-						{/if}
-					</div>
-				{/if}
-			</DialogContent>
-		</Dialog>
-	{/if}
-
-	<!-- Edit Transaction Dialog -->
-	{#if isEditOpen && editingTransaction}
-		<Dialog bind:open={isEditOpen}>
-			<DialogContent class="mx-auto max-w-md border-gray-800 bg-gray-900 text-white">
-				<DialogHeader>
-					<DialogTitle class="text-white">Edit Transaction</DialogTitle>
-					<DialogDescription class="text-gray-400">
-						Update the transaction details below.
-					</DialogDescription>
-				</DialogHeader>
-
-				<div class="space-y-4">
-					<!-- Description -->
-					<div>
-						<Label for="edit-description" class="text-white">Description</Label>
-						<Input
-							id="edit-description"
-							bind:value={editDescription}
-							placeholder="Transaction description"
-							class="border-gray-700 bg-gray-800 text-white"
-						/>
-					</div>
-
-					<!-- Amount -->
-					<div>
-						<Label for="edit-amount" class="text-white">Amount</Label>
-						<Input
-							id="edit-amount"
-							type="number"
-							step="0.01"
-							bind:value={editAmount}
-							placeholder="0.00"
-							class="border-gray-700 bg-gray-800 text-white"
-						/>
-					</div>
-
-					<!-- Type -->
-					<div>
-						<Label for="edit-type" class="text-white">Type</Label>
-						<select
-							id="edit-type"
-							bind:value={editType}
-							class="w-full rounded-md border border-gray-700 bg-gray-800 p-2 text-white"
-						>
-							<option value="">Select type</option>
-							<option value="income">Income</option>
-							<option value="expense">Expense</option>
-						</select>
-					</div>
-
-					<!-- Category -->
-					<div>
-						<Label for="edit-category" class="text-white">Category</Label>
-						<select
-							id="edit-category"
-							bind:value={editCategory}
-							class="w-full rounded-md border border-gray-700 bg-gray-800 p-2 text-white"
-						>
-							<option value="">Select category</option>
-							{#each getFilteredCategories(editType) as category}
-								<option value={category.id}>{category.name}</option>
-							{/each}
-						</select>
-					</div>
-
-					<!-- Date -->
-					<div>
-						<Label for="edit-date" class="text-white">Date</Label>
-						<Input
-							id="edit-date"
-							type="date"
-							bind:value={editDate}
-							class="border-gray-700 bg-gray-800 text-white"
-						/>
-					</div>
-
-					<!-- Event (optional) -->
-					<div>
-						<Label for="edit-event" class="text-white">Event (Optional)</Label>
-						<Input
-							id="edit-event"
-							bind:value={editEvent}
-							placeholder="Related event"
-							class="border-gray-700 bg-gray-800 text-white"
-						/>
-					</div>
-
-					<!-- Recurring -->
-					<div class="flex items-center space-x-2">
-						<Checkbox
-							id="edit-recurring"
-							bind:checked={editIsRecurrent}
-							class="border-gray-600 data-[state=checked]:bg-blue-600"
-						/>
-						<Label for="edit-recurring" class="text-white">Recurring transaction</Label>
-					</div>
-					<!-- Action Buttons -->
-					<div class="flex gap-2 pt-4">
-						<Button
-							variant="outline"
-							onclick={() => (isEditOpen = false)}
-							class="flex-1 border-gray-600 text-gray-300 hover:bg-gray-700"
-							disabled={isSaving}
-						>
-							Cancel
-						</Button>
-						<Button
-							onclick={handleUpdateTransaction}
-							class="flex-1 bg-gradient-to-r from-green-500 to-green-600 font-semibold text-white shadow-lg hover:from-green-600 hover:to-green-700"
-							disabled={isSaving}
-						>
-							{isSaving ? 'Updating...' : 'Update Transaction'}
-						</Button>
-					</div>
-				</div>
-			</DialogContent>
-		</Dialog>
-	{/if}
-
-	<!-- Edit Balance Dialog -->
-	<Dialog bind:open={isBalanceDialogOpen}>
-		<DialogContent class="mx-auto max-w-md border-gray-800 bg-gray-900 text-white">
-			<DialogHeader>
-				<DialogTitle class="text-white">Edit Balance</DialogTitle>
-				<DialogDescription class="text-gray-400">
-					Update your account balance
-				</DialogDescription>
-			</DialogHeader>
-
-			<div class="space-y-4">
-				<!-- Balance Amount -->
-				<div>
-					<Label for="edit-balance" class="text-white">Balance Amount</Label>
-					<Input
-						id="edit-balance"
-						type="number"
-						step="0.01"
-						bind:value={editBalanceValue}
-						placeholder="0.00"
-						class="border-gray-700 bg-gray-800 text-white"
-					/>
-				</div>
-
-				<!-- Action Buttons -->
-				<div class="flex gap-2 pt-4">
-					<Button
-						variant="outline"
-						onclick={handleCancelBalanceEdit}
-						class="flex-1 bg-black border-2 border-red-500 text-red-500 font-semibold rounded-md hover:bg-red-500/20 hover:text-red-400"
-						disabled={isSaving}
-					>
-						Cancel
-					</Button>
-					<Button
-						onclick={handleSaveBalance}
-						class="flex-1 bg-gradient-to-r from-green-500 to-green-600 font-semibold text-white shadow-lg hover:from-green-600 hover:to-green-700"
-						disabled={isSaving}
-					>
-						{isSaving ? 'Saving...' : 'Save'}
-					</Button>
-				</div>
-			</div>
-		</DialogContent>
-	</Dialog>
-</div>
+<script lang="ts">
+	import {
+		Card,
+		CardContent,
+		CardDescription,
+		CardHeader,
+		CardTitle
+	} from '$lib/components/ui/card';
+	import { Button } from '$lib/components/ui/button';
+	import { Input } from '$lib/components/ui/input';
+	import { Label } from '$lib/components/ui/label';
+	import { Badge } from '$lib/components/ui/badge';
+	import { Checkbox } from '$lib/components/ui/checkbox';
+	import {
+		Dialog,
+		DialogContent,
+		DialogDescription,
+		DialogHeader,
+		DialogTitle,
+		DialogTrigger
+	} from '$lib/components/ui/dialog';
+	import { Tabs, TabsContent, TabsList, TabsTrigger } from '$lib/components/ui/tabs';
+	import {
+		ArrowDownIcon,
+		ArrowUpIcon,
+		Camera,
+		MessageSquare,
+		Plus,
+		Search,
+		Repeat,
+		ArrowUpDown,
+		Trash2,
+		Edit
+	} from 'lucide-svelte';
+	import { transactionService, type Transaction } from '$lib/services/transactions';
+	import { categoryService, type Category } from '$lib/services/categories';
+	import { balanceService, type Balance } from '$lib/services/balance';
+	import { firebaseUser, loading as authLoading } from '$lib/stores/auth';
+	import { onMount } from 'svelte';
+	import { ocrService, type OCRResult, type ChatResult } from '$lib/services/ocr';
+	// State variables
+	let transactions = $state<Transaction[]>([]);
+	let categories = $state<Category[]>([]);
+	let balance = $state<Balance | null>(null);
+	let isLoading = $state(true);
+	let error = $state<string | null>(null);
+	let successMessage = $state<string | null>(null);
+	let searchTerm = $state('');
+	let filterCategory = $state('all');
+	let sortBy = $state('date');
+	let isDialogOpen = $state(false);
+	let activeTab = $state('expense');
+	let currentPage = $state(1);
+	let itemsPerPage = 10;
+	let isDetailsOpen = $state(false);
+	let selectedTransactionDetails = $state<Transaction | null>(null);
+	let isSaving = $state(false);
+	let isDeleting = $state(false);
+	let isEditOpen = $state(false);
+	let editingTransaction = $state<Transaction | null>(null);
+	let isNewCategoryOpen = $state(false);
+	let newCategoryName = $state('');
+	let newCategoryType = $state<'income' | 'expense'>('expense');
+	let editBalanceValue = $state('');
+	let isBalanceDialogOpen = $state(false);
+
+	// OCR Receipt state
+	let selectedFile = $state<File | null>(null);
+	let isProcessingOCR = $state(false);
+	let ocrResult = $state<OCRResult | null>(null);
+	let ocrError = $state<string | null>(null);
+	let fileInputRef = $state<HTMLInputElement>();
+	let temporaryCategories = $state<Category[]>([]); // For storing temp categories from OCR
+	let activeTabValue = $state('manual'); // Track active tab
+
+	// Chat state
+	let chatMessage = $state('');
+	let isProcessingChat = $state(false);
+	let chatResult = $state<ChatResult | null>(null);
+	let chatError = $state<string | null>(null);
+	// Form fields
+	let formDescription = $state('');
+	let formAmount = $state('');
+	let formType = $state('');
+	let formCategory = $state('');
+	let formEvent = $state('');
+	let formDate = $state(new Date().toISOString().split('T')[0]);
+	let formIsRecurrent = $state(false);
+
+	// Edit form fields
+	let editDescription = $state('');
+	let editAmount = $state('');
+	let editType = $state('');
+	let editCategory = $state('');
+	let editEvent = $state('');
+	let editDate = $state('');
+	let editIsRecurrent = $state(false);
+
+	// Wait for authentication before loading data
+	$effect(() => {
+		if (!$authLoading && $firebaseUser) {
+			loadData();
+		}
+	});
+
+	// Function to load transactions and categories from API
+	async function loadData() {
+		if (!$firebaseUser) {
+			error = 'User not authenticated';
+			isLoading = false;
+			return;
+		}
+
+		isLoading = true;
+		error = null;
+
+		try {
+			// Load categories, transactions, and balance in parallel
+			const [categoriesData, transactionsData, balanceData] = await Promise.all([
+				categoryService.getCategories(),
+				transactionService.getAllTransactions(),
+				balanceService.getBalance()
+			]);
+
+			categories = categoriesData;
+			transactions = transactionsData;
+			balance = balanceData;
+		} catch (err) {
+			console.error('Error loading data:', err);
+			error = err instanceof Error ? err.message : 'Failed to load data';
+		} finally {
+			isLoading = false;
+		}
+	}
+
+	// Helper function to get category by ID
+	function getCategoryById(categoryId: string | null | undefined) {
+		if (!categoryId) return null;
+		return categories.find((cat) => cat.id.toString() === categoryId.toString());
+	}
+
+	// Helper function to format category display
+	function getCategoryDisplay(categoryId: string | null | undefined) {
+		const category = getCategoryById(categoryId);
+		return category ? category.name : 'No Category';
+	}
+
+	// Helper function to get filtered categories by type
+	function getFilteredCategories(type: string): Category[] {
+		return categories.filter((category) => category.type === type);
+	}
+
+	// Function to refresh categories (useful when dialog is opened)
+	async function refreshCategories() {
+		try {
+			const categoriesData = await categoryService.getCategories();
+			categories = categoriesData;
+		} catch (err) {
+			console.error('Error refreshing categories:', err);
+			// Don't show error for refresh, just log it
+		}
+	}
+
+	// Reset current page when filters change
+	$effect(() => {
+		currentPage = 1;
+	});
+
+	// Clear data when dialog is closed
+	$effect(() => {
+		if (!isDialogOpen) {
+			resetForm();
+			resetOCRState();
+			resetChatState();
+			temporaryCategories = [];
+		}
+	});
+
+	// Refresh categories when dialog is opened to get any new categories created elsewhere
+	$effect(() => {
+		if (isDialogOpen && !$authLoading && $firebaseUser) {
+			refreshCategories();
+		}
+	});
+
+	function filterAndSortTransactions(type: 'income' | 'expense') {
+		if (!transactions.length) {
+			return {
+				transactions: [],
+				totalCount: 0,
+				totalPages: 0
+			};
+		}
+		const filtered = transactions
+			.filter((transaction) => {
+				const matchesType = transaction.type === type;
+				const matchesSearch = transaction.description
+					.toLowerCase()
+					.includes(searchTerm.toLowerCase());
+				const matchesCategory =
+					filterCategory === 'all' ||
+					(filterCategory === 'none' && !transaction.category_id) ||
+					(filterCategory !== 'none' && transaction.category_id?.toString() === filterCategory);
+				return matchesType && matchesSearch && matchesCategory;
+			})
+			.sort((a, b) => {
+				if (sortBy === 'date') {
+					return new Date(b.date).getTime() - new Date(a.date).getTime();
+				} else if (sortBy === 'amount') {
+					return Math.abs(b.amount) - Math.abs(a.amount);
+				}
+				return 0;
+			});
+
+		const startIndex = (currentPage - 1) * itemsPerPage;
+		const endIndex = startIndex + itemsPerPage;
+
+		return {
+			transactions: filtered.slice(startIndex, endIndex),
+			totalCount: filtered.length,
+			totalPages: Math.ceil(filtered.length / itemsPerPage)
+		};
+	}
+	async function handleAddTransaction(event: Event) {
+		event.preventDefault();
+
+		// Prevent double submission
+		if (isSaving) return;
+
+		isSaving = true;
+		error = null;
+		successMessage = null;
+
+		try {
+			// Create category in backend if it's temporary
+			let finalCategoryId = formCategory;
+			if (formCategory) {
+				finalCategoryId = await createCategoryIfNeeded(formCategory);
+			}
+
+			const newTransactionData = {
+				description: formDescription,
+				amount:
+					formType === 'expense' ? -Math.abs(Number(formAmount)) : Math.abs(Number(formAmount)),
+				type: formType as 'income' | 'expense',
+				category_id: finalCategoryId || undefined,
+				date: formDate || new Date().toISOString().split('T')[0],
+				recurrence: formIsRecurrent ? 'monthly' : undefined
+			};
+
+			// Create transaction via API
+			const response = await transactionService.createTransaction(newTransactionData);
+
+			// Extract transaction from response (backend returns { message, data })
+			const newTransaction = (response as any).data || response;
+
+			// Add to local state (ensure it's valid)
+			if (newTransaction && newTransaction.id) {
+				transactions = [newTransaction, ...transactions];
+			} else {
+				console.error('Invalid transaction response:', response);
+				throw new Error('Invalid transaction response from server');
+			}
+
+			// Update balance based on the transaction
+			if (balance && balance.balance !== null && balance.balance !== undefined) {
+				const currentBalance = parseFloat(balance.balance);
+				const transactionAmount = parseFloat(formAmount);
+				
+				let newBalanceValue;
+				if (formType === 'income') {
+					newBalanceValue = currentBalance + transactionAmount;
+				} else if (formType === 'expense') {
+					newBalanceValue = currentBalance - transactionAmount;
+				} else {
+					newBalanceValue = currentBalance;
+				}
+
+				try {
+					// Update balance in backend
+					await balanceService.updateBalance(newBalanceValue);
+					
+					// Update local balance state immediately
+					balance = {
+						...balance,
+						balance: newBalanceValue.toString()
+					};
+				} catch (balanceErr) {
+					console.error('Error updating balance:', balanceErr);
+					// Don't throw error here - transaction was successful, balance update failed
+					// Just show a warning in console, but don't break the flow
+				}
+			}
+
+			// Show success message
+			successMessage = `Transaction "${formDescription}" added successfully!`;
+
+			// Close dialog (form will be reset by $effect)
+			isDialogOpen = false;
+
+			// Auto-hide success message after 3 seconds
+			setTimeout(() => {
+				successMessage = null;
+			}, 3000);
+		} catch (err) {
+			console.error('Error creating transaction:', err);
+			error = err instanceof Error ? err.message : 'Failed to create transaction';
+			// Don't close dialog on error, let user try again
+		} finally {
+			isSaving = false;
+		}
+	}
+	function resetForm() {
+		formDescription = '';
+		formAmount = '';
+		formType = '';
+		formCategory = '';
+		formEvent = '';
+		formDate = new Date().toISOString().split('T')[0];
+		formIsRecurrent = false;
+		activeTabValue = 'manual';
+	} // Function to handle creating a new category
+	async function handleCreateCategory(event: Event) {
+		event.preventDefault();
+		if (!newCategoryName.trim()) return;
+
+		try {
+			const newCategory = await categoryService.createCategory({
+				name: newCategoryName.trim(),
+				type: newCategoryType
+			});
+
+			// Add the new category to the list
+			categories = [...categories, newCategory];
+
+			// Auto-select the new category
+			formCategory = newCategory.id.toString();
+
+			// Show success message
+			successMessage = `Category "${newCategoryName}" created successfully!`;
+
+			// Close the new category dialog and reset form
+			isNewCategoryOpen = false;
+			newCategoryName = '';
+			newCategoryType = 'expense';
+
+			// Auto-hide success message after 3 seconds
+			setTimeout(() => {
+				successMessage = null;
+			}, 3000);
+		} catch (err) {
+			console.error('Error creating category:', err);
+			error = err instanceof Error ? err.message : 'Failed to create category';
+		}
+	}
+
+	// Function to handle opening new category dialog
+	function handleNewCategoryClick() {
+		if (!formType) {
+			error = 'Please select a transaction type first';
+			return;
+		}
+
+		// Set the category type to match the transaction type
+		newCategoryType = formType as 'income' | 'expense';
+		isNewCategoryOpen = true;
+	}
+
+	function handleViewDetails(transaction: Transaction) {
+		selectedTransactionDetails = transaction;
+		isDetailsOpen = true;
+	}
+	// Function to handle deleting a transaction
+	async function handleDeleteTransaction(transaction: Transaction) {
+		const confirmed = confirm(
+			`Are you sure you want to delete this transaction: "${transaction.description}"?`
+		);
+
+		if (!confirmed) {
+			return;
+		}
+
+		isDeleting = true;
+		try {
+			await transactionService.deleteTransaction(transaction.id);
+
+			// Remove the transaction from the local state
+			transactions = transactions.filter((t) => t.id !== transaction.id);
+
+			// Update balance by reversing the deleted transaction's effect
+			if (balance && balance.balance !== null && balance.balance !== undefined) {
+				const currentBalance = parseFloat(balance.balance);
+				const transactionAmount = transaction.amount;
+				
+				let newBalanceValue;
+				if (transaction.type === 'income') {
+					// Remove income (subtract from balance)
+					newBalanceValue = currentBalance - transactionAmount;
+				} else if (transaction.type === 'expense') {
+					// Remove expense (add back to balance since expense was negative)
+					newBalanceValue = currentBalance + Math.abs(transactionAmount);
+				} else {
+					newBalanceValue = currentBalance;
+				}
+
+				try {
+					// Update balance in backend
+					await balanceService.updateBalance(newBalanceValue);
+					
+					// Update local balance state immediately
+					balance = {
+						...balance,
+						balance: newBalanceValue.toString()
+					};
+				} catch (balanceErr) {
+					console.error('Error updating balance:', balanceErr);
+					// Don't throw error here - transaction deletion was successful, balance update failed
+				}
+			}
+
+			// Show success message
+			successMessage = 'Transaction deleted successfully';
+			error = null;
+
+			// Auto-hide success message after 3 seconds
+			setTimeout(() => {
+				successMessage = null;
+			}, 3000);
+		} catch (err) {
+			console.error('Error deleting transaction:', err);
+			error = err instanceof Error ? err.message : 'Failed to delete transaction';
+		} finally {
+			isDeleting = false;
+		}
+	}
+
+	// Function to handle opening edit dialog
+	function handleEditTransaction(transaction: Transaction) {
+		editingTransaction = transaction;
+		// Pre-fill the edit form with transaction data
+		editDescription = transaction.description;
+		editAmount = transaction.amount.toString();
+		editType = transaction.type;
+		editCategory = transaction.category_id || '';
+		editEvent = transaction.event || '';
+		editDate = transaction.date;
+		editIsRecurrent = !!transaction.recurrence;
+		isEditOpen = true;
+	}
+
+	// Function to handle updating a transaction
+	async function handleUpdateTransaction() {
+		if (!editingTransaction) return;
+
+		if (!editDescription || !editAmount || !editType) {
+			error = 'Please fill in all required fields';
+			return;
+		}
+
+		isSaving = true;
+		try {
+			// Calculate the correctly signed amount for the backend
+			const signedAmount = editType === 'expense' ? -Math.abs(parseFloat(editAmount)) : Math.abs(parseFloat(editAmount));
+			
+			const updatedTransaction = await transactionService.updateTransaction(editingTransaction.id, {
+				description: editDescription,
+				amount: signedAmount,
+				type: editType as 'income' | 'expense',
+				category_id: editCategory || undefined,
+				event: editEvent || undefined,
+				date: editDate,
+				recurrence: editIsRecurrent ? 'monthly' : undefined
+			});
+			console.log('Updated transaction response:', updatedTransaction);
+
+			// Update the transaction in the local state
+			// Backend returns { message: "...", data: transaction }
+			const updatedData = (updatedTransaction as any).data || updatedTransaction;
+			const updatedTransactionData = {
+				...editingTransaction,
+				description: editDescription,
+				amount: signedAmount,
+				type: editType as 'income' | 'expense',
+				category_id: editCategory || undefined,
+				event: editEvent || undefined,
+				date: editDate,
+				recurrence: editIsRecurrent ? 'monthly' : undefined,
+				...updatedData
+			};
+
+			console.log('Updating local transaction:', updatedTransactionData);
+
+			transactions = transactions.map((t) =>
+				t.id === editingTransaction!.id ? updatedTransactionData : t
+			);
+
+			console.log('Updated transactions array:', transactions);
+
+			// Update balance based on the transaction change
+			if (balance && balance.balance !== null && balance.balance !== undefined) {
+				const currentBalance = parseFloat(balance.balance);
+				
+				// Calculate the difference between old and new transaction
+				const oldAmount = editingTransaction.amount; // e.g., -15 for expense, +100 for income
+				const newAmountSigned = signedAmount; // e.g., -35 for expense, +150 for income
+				
+				// Calculate the net change: newAmountSigned - oldAmount
+				// Example: (-35) - (-15) = -20 (expense increased, balance decreases by 20)
+				// Example: (-5) - (-15) = +10 (expense decreased, balance increases by 10)
+				const balanceDelta = newAmountSigned - oldAmount;
+				
+				const newBalanceValue = currentBalance + balanceDelta;
+
+				try {
+					// Update balance in backend
+					await balanceService.updateBalance(newBalanceValue);
+					
+					// Update local balance state immediately
+					balance = {
+						...balance,
+						balance: newBalanceValue.toString()
+					};
+				} catch (balanceErr) {
+					console.error('Error updating balance:', balanceErr);
+					// Don't throw error here - transaction update was successful, balance update failed
+				}
+			}
+
+			// If the transaction type changed, switch to the appropriate tab
+			if (editType !== editingTransaction.type) {
+				activeTab = editType;
+			}
+
+			// Close the edit dialog
+			isEditOpen = false;
+			editingTransaction = null; // Show success message
+			successMessage = 'Transaction updated successfully';
+			error = null;
+
+			// Force reactivity by creating a new array reference
+			transactions = [...transactions];
+
+			// Auto-hide success message after 3 seconds
+			setTimeout(() => {
+				successMessage = null;
+			}, 3000);
+		} catch (err) {
+			console.error('Error updating transaction:', err);
+			error = err instanceof Error ? err.message : 'Failed to update transaction';
+		} finally {
+			isSaving = false;
+		}
+	}
+
+	let paginatedData = $derived(filterAndSortTransactions(activeTab as 'income' | 'expense'));
+	let currentTransactions = $derived(paginatedData.transactions);
+
+	// OCR functions
+	function handleFileSelected(event: Event) {
+		const target = event.target as HTMLInputElement;
+		if (target.files && target.files[0]) {
+			handleFile(target.files[0]);
+		}
+	}
+
+	function handleFile(file: File) {
+		ocrError = null;
+
+		// Validate file type
+		const allowedTypes = ['image/jpeg', 'image/jpg', 'image/png', 'image/gif', 'image/webp'];
+		if (!allowedTypes.includes(file.type)) {
+			ocrError = 'Please select a valid image file (JPG, PNG, GIF, WebP)';
+			return;
+		}
+
+		// Validate file size (10MB)
+		const maxSize = 10 * 1024 * 1024;
+		if (file.size > maxSize) {
+			ocrError = 'File size must be less than 10MB';
+			return;
+		}
+
+		selectedFile = file;
+		processReceipt();
+	}
+
+	async function processReceipt() {
+		if (!selectedFile) return;
+
+		isProcessingOCR = true;
+		ocrError = null;
+
+		try {
+			const result = await ocrService.processReceipt(selectedFile);
+
+			// Handle missing or invalid date
+			if (!result.date || result.date === '') {
+				result.date = new Date().toISOString();
+			}
+
+			// Create temporary category if it doesn't exist
+			await handleTemporaryCategory(result.category, result.type);
+
+			ocrResult = result;
+		} catch (err) {
+			ocrError = err instanceof Error ? err.message : 'Failed to process receipt';
+		} finally {
+			isProcessingOCR = false;
+		}
+	}
+
+	async function handleOCRConfirm() {
+		if (!ocrResult) return;
+
+		// Pre-fill the manual form with OCR data
+		formDescription = ocrResult.description;
+		formAmount = ocrResult.amount.toString();
+		formType = ocrResult.type;
+		formDate = ocrResult.date
+			? ocrResult.date.split('T')[0]
+			: new Date().toISOString().split('T')[0];
+
+		// Find matching category (including temporary ones)
+		const allCategories = getAllCategories();
+		const matchingCategory = allCategories.find(
+			(cat) =>
+				cat.name.toLowerCase() === ocrResult!.category.toLowerCase() && cat.type === ocrResult!.type
+		);
+		if (matchingCategory) {
+			formCategory = matchingCategory.id.toString();
+		}
+
+		// Add vendor to description if it's different
+		if (
+			ocrResult.vendor &&
+			!ocrResult.description.toLowerCase().includes(ocrResult.vendor.toLowerCase())
+		) {
+			formDescription = `${ocrResult.description} (${ocrResult.vendor})`;
+		}
+
+		// Create category in backend if it's temporary, then submit
+		try {
+			if (formCategory) {
+				formCategory = await createCategoryIfNeeded(formCategory);
+			}
+
+			// Automatically submit the transaction
+			setTimeout(() => {
+				handleAddTransaction(new Event('submit'));
+			}, 100);
+		} catch (error) {
+			console.error('Error creating category:', error);
+			ocrError = 'Failed to create category. Please try again.';
+		}
+	}
+
+	function handleOCREdit() {
+		if (!ocrResult) return;
+
+		// Pre-fill the manual form with OCR data for editing
+		formDescription = ocrResult.description;
+		formAmount = ocrResult.amount.toString();
+		formType = ocrResult.type;
+		formDate = ocrResult.date
+			? ocrResult.date.split('T')[0]
+			: new Date().toISOString().split('T')[0];
+
+		// Find matching category (including temporary ones)
+		const allCategories = getAllCategories();
+		const matchingCategory = allCategories.find(
+			(cat) =>
+				cat.name.toLowerCase() === ocrResult!.category.toLowerCase() && cat.type === ocrResult!.type
+		);
+		if (matchingCategory) {
+			formCategory = matchingCategory.id.toString();
+		}
+
+		// Add vendor to description if it's different
+		if (
+			ocrResult.vendor &&
+			!ocrResult.description.toLowerCase().includes(ocrResult.vendor.toLowerCase())
+		) {
+			formDescription = `${ocrResult.description} (${ocrResult.vendor})`;
+		}
+
+		// Switch to manual tab (keep OCR data for potential return)
+		activeTabValue = 'manual';
+	}
+
+	// Handle temporary category creation
+	async function handleTemporaryCategory(categoryName: string, categoryType: 'income' | 'expense') {
+		if (!categoryName) return;
+
+		// Check if category already exists
+		const existingCategory = categories.find(
+			(cat) => cat.name.toLowerCase() === categoryName.toLowerCase() && cat.type === categoryType
+		);
+
+		if (!existingCategory) {
+			// Check if it's already in temporary categories
+			const tempExists = temporaryCategories.find(
+				(cat) => cat.name.toLowerCase() === categoryName.toLowerCase() && cat.type === categoryType
+			);
+
+			if (!tempExists) {
+				// Create temporary category
+				const tempCategory: Category = {
+					id: `temp_${Date.now()}_${Math.random().toString(36).substr(2, 9)}`,
+					name: categoryName,
+					type: categoryType,
+					icon_url: undefined,
+					parent_id: undefined
+				};
+
+				temporaryCategories = [...temporaryCategories, tempCategory];
+			}
+		}
+	}
+
+	// Get all categories including temporary ones
+	function getAllCategories(): Category[] {
+		return [...categories, ...temporaryCategories];
+	}
+
+	// Create category in backend if it's temporary
+	async function createCategoryIfNeeded(categoryId: string): Promise<string> {
+		const tempCategory = temporaryCategories.find((cat) => cat.id === categoryId);
+
+		if (tempCategory) {
+			try {
+				const newCategory = await categoryService.createCategory({
+					name: tempCategory.name,
+					type: tempCategory.type
+				});
+
+				// Remove from temporary and add to real categories
+				temporaryCategories = temporaryCategories.filter((cat) => cat.id !== categoryId);
+				categories = [...categories, newCategory];
+
+				return newCategory.id.toString();
+			} catch (error) {
+				console.error('Error creating category:', error);
+				throw error;
+			}
+		}
+
+		return categoryId;
+	}
+
+	function resetOCRState() {
+		selectedFile = null;
+		ocrResult = null;
+		ocrError = null;
+		isProcessingOCR = false;
+	}
+
+	// Chat processing functions
+	async function handleChatSubmit() {
+		if (!chatMessage.trim()) return;
+
+		isProcessingChat = true;
+		chatError = null;
+
+		try {
+			const result = await ocrService.processChatMessage(chatMessage.trim());
+
+			// Handle missing or invalid date
+			if (!result.date || result.date === '') {
+				result.date = new Date().toISOString();
+			}
+
+			// Create temporary category if it doesn't exist
+			await handleTemporaryCategory(result.category, result.type);
+
+			chatResult = result;
+		} catch (err) {
+			chatError = err instanceof Error ? err.message : 'Failed to process chat message';
+		} finally {
+			isProcessingChat = false;
+		}
+	}
+
+	async function handleChatConfirm() {
+		if (!chatResult) return;
+
+		// Pre-fill the manual form with chat data
+		formDescription = chatResult.description;
+		formAmount = chatResult.amount.toString();
+		formType = chatResult.type;
+		formDate = chatResult.date
+			? chatResult.date.split('T')[0]
+			: new Date().toISOString().split('T')[0];
+
+		// Find matching category (including temporary ones)
+		const allCategories = getAllCategories();
+		const matchingCategory = allCategories.find(
+			(cat) =>
+				cat.name.toLowerCase() === chatResult!.category.toLowerCase() &&
+				cat.type === chatResult!.type
+		);
+		if (matchingCategory) {
+			formCategory = matchingCategory.id.toString();
+		}
+
+		// Add vendor to description if it's different
+		if (
+			chatResult.vendor &&
+			!chatResult.description.toLowerCase().includes(chatResult.vendor.toLowerCase())
+		) {
+			formDescription = `${chatResult.description} (${chatResult.vendor})`;
+		}
+
+		// Create category in backend if it's temporary, then submit
+		try {
+			if (formCategory) {
+				formCategory = await createCategoryIfNeeded(formCategory);
+			}
+
+			// Automatically submit the transaction
+			setTimeout(() => {
+				handleAddTransaction(new Event('submit'));
+			}, 100);
+		} catch (error) {
+			console.error('Error creating category:', error);
+			chatError = 'Failed to create category. Please try again.';
+		}
+	}
+
+	function handleChatEdit() {
+		if (!chatResult) return;
+
+		// Pre-fill the manual form with chat data for editing
+		formDescription = chatResult.description;
+		formAmount = chatResult.amount.toString();
+		formType = chatResult.type;
+		formDate = chatResult.date
+			? chatResult.date.split('T')[0]
+			: new Date().toISOString().split('T')[0];
+
+		// Find matching category (including temporary ones)
+		const allCategories = getAllCategories();
+		const matchingCategory = allCategories.find(
+			(cat) =>
+				cat.name.toLowerCase() === chatResult!.category.toLowerCase() &&
+				cat.type === chatResult!.type
+		);
+		if (matchingCategory) {
+			formCategory = matchingCategory.id.toString();
+		}
+
+		// Add vendor to description if it's different
+		if (
+			chatResult.vendor &&
+			!chatResult.description.toLowerCase().includes(chatResult.vendor.toLowerCase())
+		) {
+			formDescription = `${chatResult.description} (${chatResult.vendor})`;
+		}
+
+		// Switch to manual tab (keep chat data for potential return)
+		activeTabValue = 'manual';
+	}
+
+	function resetChatState() {
+		chatMessage = '';
+		chatResult = null;
+		chatError = null;
+		isProcessingChat = false;
+	}
+
+	// Balance editing functions
+	function handleEditBalance() {
+		if (balance && balance.balance !== null && balance.balance !== undefined) {
+			editBalanceValue = parseFloat(balance.balance).toString();
+			isBalanceDialogOpen = true;
+		}
+	}
+
+	function handleCancelBalanceEdit() {
+		isBalanceDialogOpen = false;
+		editBalanceValue = '';
+	}
+
+	async function handleSaveBalance() {
+		if (!editBalanceValue || isNaN(parseFloat(editBalanceValue))) {
+			error = 'Please enter a valid balance amount';
+			return;
+		}
+
+		isSaving = true;
+		try {
+			const newBalanceValue = parseFloat(editBalanceValue);
+			const updatedBalance = await balanceService.updateBalance(newBalanceValue);
+			
+			// Immediately update local balance state
+			balance = {
+				...balance,
+				balance: newBalanceValue.toString()
+			};
+			
+			console.log('Balance updated successfully:', balance);
+			
+			isBalanceDialogOpen = false;
+			editBalanceValue = '';
+			
+			successMessage = 'Balance updated successfully';
+			setTimeout(() => {
+				successMessage = null;
+			}, 3000);
+		} catch (err) {
+			console.error('Error updating balance:', err);
+			error = err instanceof Error ? err.message : 'Failed to update balance';
+		} finally {
+			isSaving = false;
+		}
+	}
+</script>
+
+<div class="flex-1 space-y-6 bg-gray-950 p-6">
+	<!-- Loading State -->
+	{#if $authLoading || isLoading}
+		<div class="flex min-h-[400px] items-center justify-center">
+			<div class="text-center">
+				<div
+					class="mx-auto mb-4 h-12 w-12 animate-spin rounded-full border-b-2 border-blue-500"
+				></div>
+				<p class="text-gray-400">
+					{$authLoading ? 'Authenticating...' : 'Loading transactions...'}
+				</p>
+			</div>
+		</div>
+	{:else if error}
+		<!-- Error State -->
+		<div class="flex min-h-[400px] items-center justify-center">
+			<div class="text-center">
+				<div class="mb-4 text-xl text-red-500">⚠️</div>
+				<p class="mb-4 text-red-400">{error}</p>
+				<Button
+					onclick={loadData}
+					variant="outline"
+					class="border-gray-600 text-gray-300 hover:bg-gray-700"
+				>
+					Try Again
+				</Button>
+			</div>
+		</div>
+	{:else}
+		<!-- Success Message -->
+		{#if successMessage}
+			<div class="mb-4 rounded-lg border border-green-500 bg-green-900/50 p-4">
+				<div class="flex items-center gap-2">
+					<div class="text-lg text-green-400">✅</div>
+					<p class="font-medium text-green-300">{successMessage}</p>
+					<Button
+						onclick={() => (successMessage = null)}
+						variant="ghost"
+						size="sm"
+						class="ml-auto h-auto p-1 text-green-400 hover:text-green-300"
+					>
+						×
+					</Button>
+				</div>
+			</div>
+		{/if}
+
+		<!-- Main Content -->
+		<div class="flex items-center justify-between">
+			<div>
+				<h2 class="text-2xl font-bold text-white">Transaction History</h2>
+				<p class="text-gray-400">Manage all your financial transactions</p>
+			</div>
+			<div class="flex items-center gap-4">
+				<!-- Enhanced Balance Display Section -->
+				{#if balance && balance.balance !== null && balance.balance !== undefined}
+					{@const balanceValue = parseFloat(balance.balance)}
+					<!-- Balance Display Mode -->
+					<div class="flex items-center justify-between bg-gray-800 border border-gray-600 rounded-md px-4 py-2 h-10 min-w-[220px]">
+						<div class="flex items-center gap-2">
+							<span class="text-sm font-medium text-gray-300">Balance:</span>
+							<span class="text-xl font-bold {balanceValue >= 0 ? 'text-green-400' : 'text-red-400'}">
+								${balanceValue.toFixed(2)}
+							</span>
+						</div>
+						<Button
+							variant="outline"
+							size="sm"
+							onclick={handleEditBalance}
+							class="border-2 border-green-500 bg-gray-900 font-semibold text-green-400 shadow-lg hover:bg-green-500/20 hover:text-green-300 h-6 ml-4"
+						>
+							<Edit class="mr-1 h-3 w-3" />
+							Edit
+						</Button>
+					</div>
+				{/if}
+				<Dialog bind:open={isDialogOpen}>
+				<DialogTrigger>
+					<div
+						class="ring-offset-background focus-visible:ring-ring inline-flex h-10 cursor-pointer items-center justify-center whitespace-nowrap rounded-md bg-gradient-to-r from-blue-500 to-green-500 px-4 py-2 text-sm font-medium text-white transition-colors hover:from-blue-600 hover:to-green-600 focus-visible:outline-none focus-visible:ring-2 focus-visible:ring-offset-2 disabled:pointer-events-none disabled:opacity-50"
+					>
+						<Plus class="mr-2 h-4 w-4" />
+						Add Transaction
+					</div>
+				</DialogTrigger>
+				<DialogContent class="border-gray-700 bg-gray-800 text-white sm:max-w-[425px]">
+					<DialogHeader>
+						<DialogTitle>Add New Transaction</DialogTitle>
+						<DialogDescription class="text-gray-400">
+							Record a new income or expense transaction
+						</DialogDescription>
+					</DialogHeader>
+					<Tabs bind:value={activeTabValue} class="w-full">
+						<TabsList class="grid w-full grid-cols-3 bg-gray-700">
+							<TabsTrigger
+								value="manual"
+								class="text-gray-300 data-[state=active]:bg-gray-600 data-[state=active]:text-white"
+							>
+								Manual
+							</TabsTrigger>
+							<TabsTrigger
+								value="chat"
+								class="text-gray-300 data-[state=active]:bg-gray-600 data-[state=active]:text-white"
+							>
+								Chat
+							</TabsTrigger>
+							<TabsTrigger
+								value="ocr"
+								class="text-gray-300 data-[state=active]:bg-gray-600 data-[state=active]:text-white"
+							>
+								Receipt OCR
+							</TabsTrigger>
+						</TabsList>
+
+						<TabsContent value="manual">
+							<form onsubmit={handleAddTransaction} class="space-y-4">
+								<div class="space-y-2">
+									<Label for="description">Description</Label>
+									<Input
+										id="description"
+										bind:value={formDescription}
+										placeholder="Enter transaction description"
+										required
+										class="border-gray-600 bg-gray-700"
+									/>
+								</div>
+								<div class="grid grid-cols-2 gap-4">
+									<div class="space-y-2">
+										<Label for="amount">Amount</Label>
+										<Input
+											id="amount"
+											bind:value={formAmount}
+											type="number"
+											step="0.01"
+											placeholder="0.00"
+											required
+											class="border-gray-600 bg-gray-700"
+										/>
+									</div>
+									<div class="space-y-2">
+										<Label for="type">Type</Label>
+										<select
+											bind:value={formType}
+											required
+											class="w-full rounded-md border border-gray-600 bg-gray-700 px-3 py-2 text-white"
+										>
+											<option value="">Select transaction type</option>
+											<option value="income">Income</option>
+											<option value="expense">Expense</option>
+										</select>
+									</div>
+								</div>
+								<div class="space-y-2">
+									<div class="flex items-center justify-between">
+										<Label for="category">Category (Optional)</Label>
+										<Button
+											type="button"
+											variant="ghost"
+											size="sm"
+											onclick={() => handleNewCategoryClick()}
+											disabled={!formType}
+											class="h-auto p-0 font-normal text-blue-400 hover:text-blue-300 disabled:cursor-not-allowed disabled:text-gray-500"
+										>
+											+ New Category
+										</Button>
+									</div>
+									<div class="grid grid-cols-1 gap-2">
+										<select
+											bind:value={formCategory}
+											class="w-full rounded-md border border-gray-600 bg-gray-700 px-3 py-2 text-white"
+										>
+											<option value="">No Category</option>
+											{#each getAllCategories().filter((cat) => !formType || cat.type === formType) as category}
+												<option
+													value={category.id.toString()}
+													class={category.id.startsWith('temp_') ? 'text-blue-400' : ''}
+												>
+													{category.name}{category.id.startsWith('temp_') ? ' (New)' : ''}
+												</option>
+											{/each}
+										</select>
+										{#if formCategory}
+											{@const selectedCategory = getAllCategories().find(
+												(cat) => cat.id.toString() === formCategory
+											)}
+											{#if selectedCategory}
+												<div class="px-1 text-xs text-gray-400">
+													Selected: {selectedCategory.name} ({selectedCategory.type})
+													{#if selectedCategory.id.startsWith('temp_')}
+														<span class="text-blue-400"> - Will be created</span>
+													{/if}
+												</div>
+											{/if}
+										{/if}
+									</div>
+								</div>
+								<div class="grid grid-cols-2 gap-4">
+									<div class="space-y-2">
+										<Label for="event">Event (Optional)</Label>
+										<Input
+											id="event"
+											bind:value={formEvent}
+											placeholder="e.g., Birthday dinner, Gas for road trip"
+											class="border-gray-600 bg-gray-700"
+										/>
+									</div>
+									<div class="space-y-2">
+										<Label for="date">Date</Label>
+										<Input
+											id="date"
+											bind:value={formDate}
+											type="date"
+											required
+											class="border-gray-600 bg-gray-700"
+										/>
+									</div>
+								</div>
+
+								<div
+									class="flex items-center space-x-2 rounded-lg border border-gray-600 bg-gray-700/50 p-3"
+								>
+									<Checkbox
+										id="isRecurrent"
+										bind:checked={formIsRecurrent}
+										class="h-5 w-5 border-gray-400 data-[state=checked]:border-blue-500 data-[state=checked]:bg-blue-500"
+									/>
+									<Label
+										for="isRecurrent"
+										class="flex cursor-pointer items-center gap-2 text-sm font-medium text-white"
+									>
+										<Repeat class="h-4 w-4 text-blue-400" />
+										Recurring Transaction (Optional)
+									</Label>
+								</div>
+								<Button
+									type="submit"
+									disabled={isSaving}
+									class="w-full bg-gradient-to-r from-blue-500 to-green-500 hover:from-blue-600 hover:to-green-600 disabled:opacity-50"
+								>
+									{isSaving ? 'Adding...' : 'Add Transaction'}
+								</Button>
+							</form>
+						</TabsContent>
+
+						<TabsContent value="chat">
+							<div class="space-y-4">
+								{#if !chatResult}
+									<!-- Chat Input Section -->
+									<div class="space-y-4">
+										<!-- Chat Input Area -->
+										<div class="space-y-4">
+											<div class="text-center">
+												<MessageSquare class="mx-auto mb-4 h-12 w-12 text-gray-400" />
+												<h3 class="mb-2 text-lg font-medium text-white">Chat Input</h3>
+												<p class="mb-4 text-gray-400">
+													Describe your transaction in natural language
+												</p>
+											</div>
+
+											<div class="space-y-3">
+												<Label for="chatMessage">Describe your transaction</Label>
+												<textarea
+													id="chatMessage"
+													bind:value={chatMessage}
+													placeholder="E.g., 'I spent $25 at Starbucks yesterday for coffee' or 'Received $1000 salary from company today'"
+													disabled={isProcessingChat}
+													class="w-full min-h-[100px] rounded-lg border border-gray-600 bg-gray-700 px-3 py-2 text-white placeholder-gray-400 disabled:opacity-50"
+												></textarea>
+
+												<Button
+													onclick={handleChatSubmit}
+													disabled={isProcessingChat || !chatMessage.trim()}
+													class="w-full bg-gradient-to-r from-blue-500 to-green-500 hover:from-blue-600 hover:to-green-600 disabled:opacity-50"
+												>
+													{#if isProcessingChat}
+														<div
+															class="mr-2 h-4 w-4 animate-spin rounded-full border-b-2 border-white"
+														></div>
+														Processing...
+													{:else}
+														<MessageSquare class="mr-2 h-4 w-4" />
+														Process Transaction
+													{/if}
+												</Button>
+											</div>
+										</div>
+
+										{#if chatError}
+											<div class="rounded-lg border border-red-500 bg-red-900/50 p-3">
+												<p class="text-sm text-red-300">{chatError}</p>
+											</div>
+										{/if}
+									</div>
+								{:else}
+									<!-- Chat Results Preview -->
+									<div class="space-y-4">
+										<div class="text-center">
+											<div
+												class="mx-auto mb-2 flex h-8 w-8 items-center justify-center rounded-full bg-green-500"
+											>
+												<MessageSquare class="h-4 w-4 text-white" />
+											</div>
+											<h3 class="font-semibold text-green-400">Transaction Processed!</h3>
+										</div>
+
+										<div class="space-y-2 rounded-lg bg-gray-700 p-4">
+											<h4 class="mb-3 font-mono text-sm font-semibold text-white">
+												💬 Chat Preview:
+											</h4>
+											<div class="space-y-1 text-sm">
+												<div class="flex justify-between">
+													<span class="text-gray-400">Description:</span>
+													<span class="font-medium text-white">{chatResult.description}</span>
+												</div>
+												<div class="flex justify-between">
+													<span class="text-gray-400">Amount:</span>
+													<span class="font-medium text-white">৳{chatResult.amount.toFixed(2)}</span
+													>
+												</div>
+												<div class="flex justify-between">
+													<span class="text-gray-400">Type:</span>
+													<Badge
+														variant={chatResult.type === 'expense' ? 'destructive' : 'default'}
+													>
+														{chatResult.type}
+													</Badge>
+												</div>
+												<div class="flex justify-between">
+													<span class="text-gray-400">Category:</span>
+													<span class="font-medium text-white">{chatResult.category}</span>
+												</div>
+												<div class="flex justify-between">
+													<span class="text-gray-400">Vendor:</span>
+													<span class="font-medium text-white">{chatResult.vendor}</span>
+												</div>
+												<div class="flex justify-between">
+													<span class="text-gray-400">Date:</span>
+													<span class="font-medium text-white"
+														>{new Date(chatResult.date).toLocaleDateString()}</span
+													>
+												</div>
+											</div>
+										</div>
+
+										<div class="flex gap-2">
+											<Button
+												variant="outline"
+												class="flex-1 border-gray-600 bg-gray-700 text-gray-300 hover:bg-gray-600"
+												onclick={handleChatEdit}
+											>
+												<Edit class="mr-2 h-4 w-4" />
+												Edit
+											</Button>
+											<Button
+												class="flex-1 bg-gradient-to-r from-green-500 to-green-600 hover:from-green-600 hover:to-green-700"
+												onclick={handleChatConfirm}
+											>
+												<MessageSquare class="mr-2 h-4 w-4" />
+												Confirm & Add
+											</Button>
+										</div>
+									</div>
+								{/if}
+							</div>
+						</TabsContent>
+
+						<TabsContent value="ocr">
+							<div class="space-y-4">
+								{#if !ocrResult}
+									<!-- File Upload Section -->
+									<div class="space-y-4">
+										<!-- File Upload Area -->
+										<div
+											class="flex items-center justify-center rounded-lg border-2 border-dashed border-gray-600 p-8"
+										>
+											<div class="text-center">
+												<Camera class="mx-auto mb-4 h-12 w-12 text-gray-400" />
+												<h3 class="mb-2 text-lg font-medium text-white">Receipt OCR</h3>
+												<p class="mb-4 text-gray-400">
+													Upload a receipt to automatically extract transaction details
+												</p>
+												<Button
+													onclick={() => fileInputRef?.click()}
+													disabled={isProcessingOCR}
+													class="bg-gradient-to-r from-blue-500 to-green-500 hover:from-blue-600 hover:to-green-600 disabled:opacity-50"
+												>
+													{#if isProcessingOCR}
+														<div
+															class="mr-2 h-4 w-4 animate-spin rounded-full border-b-2 border-white"
+														></div>
+														Processing...
+													{:else}
+														<Camera class="mr-2 h-4 w-4" />
+														Choose Receipt
+													{/if}
+												</Button>
+											</div>
+										</div>
+
+										<!-- Hidden file input -->
+										<input
+											bind:this={fileInputRef}
+											type="file"
+											accept="image/*"
+											class="hidden"
+											onchange={handleFileSelected}
+										/>
+
+										{#if selectedFile}
+											<div class="flex items-center justify-between rounded-lg bg-gray-700 p-3">
+												<div class="flex items-center gap-2">
+													<Camera class="h-4 w-4 text-green-400" />
+													<span class="text-sm text-gray-300">{selectedFile.name}</span>
+												</div>
+												<Badge variant="secondary" class="bg-gray-600 text-gray-300">
+													{(selectedFile.size / 1024 / 1024).toFixed(1)}MB
+												</Badge>
+											</div>
+										{/if}
+
+										{#if ocrError}
+											<div class="rounded-lg border border-red-500 bg-red-900/50 p-3">
+												<p class="text-sm text-red-300">{ocrError}</p>
+											</div>
+										{/if}
+									</div>
+								{:else}
+									<!-- OCR Results Preview -->
+									<div class="space-y-4">
+										<div class="text-center">
+											<div
+												class="mx-auto mb-2 flex h-8 w-8 items-center justify-center rounded-full bg-green-500"
+											>
+												<Camera class="h-4 w-4 text-white" />
+											</div>
+											<h3 class="font-semibold text-green-400">Receipt Processed!</h3>
+										</div>
+
+										<div class="space-y-2 rounded-lg bg-gray-700 p-4">
+											<h4 class="mb-3 font-mono text-sm font-semibold text-white">
+												🧾 OCR Preview:
+											</h4>
+											<div class="space-y-1 text-sm">
+												<div class="flex justify-between">
+													<span class="text-gray-400">Description:</span>
+													<span class="font-medium text-white">{ocrResult.description}</span>
+												</div>
+												<div class="flex justify-between">
+													<span class="text-gray-400">Amount:</span>
+													<span class="font-medium text-white">৳{ocrResult.amount.toFixed(2)}</span>
+												</div>
+												<div class="flex justify-between">
+													<span class="text-gray-400">Type:</span>
+													<Badge variant={ocrResult.type === 'expense' ? 'destructive' : 'default'}>
+														{ocrResult.type}
+													</Badge>
+												</div>
+												<div class="flex justify-between">
+													<span class="text-gray-400">Category:</span>
+													<span class="font-medium text-white">{ocrResult.category}</span>
+												</div>
+												<div class="flex justify-between">
+													<span class="text-gray-400">Vendor:</span>
+													<span class="font-medium text-white">{ocrResult.vendor}</span>
+												</div>
+												<div class="flex justify-between">
+													<span class="text-gray-400">Date:</span>
+													<span class="font-medium text-white"
+														>{new Date(ocrResult.date).toLocaleDateString()}</span
+													>
+												</div>
+											</div>
+										</div>
+
+										<div class="flex gap-2">
+											<Button
+												variant="outline"
+												class="flex-1 border-gray-600 bg-gray-700 text-gray-300 hover:bg-gray-600"
+												onclick={handleOCREdit}
+											>
+												<Edit class="mr-2 h-4 w-4" />
+												Edit
+											</Button>
+											<Button
+												class="flex-1 bg-gradient-to-r from-green-500 to-green-600 hover:from-green-600 hover:to-green-700"
+												onclick={handleOCRConfirm}
+											>
+												<Camera class="mr-2 h-4 w-4" />
+												Confirm & Add
+											</Button>
+										</div>
+									</div>
+								{/if}
+							</div>
+						</TabsContent>
+					</Tabs>
+				</DialogContent>
+			</Dialog>
+			</div>
+		</div>
+
+		<!-- New Category Dialog -->
+		<Dialog bind:open={isNewCategoryOpen}>
+			<DialogContent class="border-gray-700 bg-gray-800">
+				<DialogHeader>
+					<DialogTitle class="text-white">Create New Category</DialogTitle>
+					<DialogDescription class="text-gray-400">
+						Add a new category for your transactions
+					</DialogDescription>
+				</DialogHeader>
+				<form onsubmit={handleCreateCategory} class="space-y-4">
+					<div class="space-y-2">
+						<Label for="categoryName" class="text-white">Category Name</Label>
+						<Input
+							id="categoryName"
+							bind:value={newCategoryName}
+							placeholder="Enter category name"
+							required
+							class="border-gray-600 bg-gray-700"
+						/>
+					</div>
+					<div class="space-y-2">
+						<Label for="categoryType" class="text-white">Category Type</Label>
+						<div
+							class="w-full rounded-md border border-gray-600 bg-gray-700 px-3 py-2 capitalize text-white"
+						>
+							{newCategoryType}
+						</div>
+						<p class="text-xs text-gray-400">
+							Type is automatically set based on your transaction type
+						</p>
+					</div>
+					<div class="flex gap-2">
+						<Button
+							type="button"
+							variant="outline"
+							onclick={() => (isNewCategoryOpen = false)}
+							class="flex-1 border-black bg-black font-bold text-red-500 hover:bg-gray-900"
+						>
+							Cancel
+						</Button>
+						<Button
+							type="submit"
+							class="flex-1 bg-gradient-to-r from-blue-500 to-green-500 font-bold text-white hover:from-blue-600 hover:to-green-600"
+						>
+							Create Category
+						</Button>
+					</div>
+				</form>
+			</DialogContent>
+		</Dialog>
+
+		<!-- Main Content with Tabs -->
+		<div class="space-y-6">
+			<Tabs bind:value={activeTab} class="w-full">
+				<TabsList class="grid w-full grid-cols-2 gap-2 bg-transparent p-0">
+					<TabsTrigger
+						value="expense"
+						class="rounded-lg border border-gray-700 bg-gray-800 p-3 text-gray-300 transition-all duration-200 hover:bg-gray-700 data-[state=active]:border-red-500 data-[state=active]:bg-red-900 data-[state=active]:text-white"
+					>
+						<ArrowDownIcon class="mr-2 h-4 w-4" />
+						Expenses
+					</TabsTrigger>
+					<TabsTrigger
+						value="income"
+						class="rounded-lg border border-gray-700 bg-gray-800 p-3 text-gray-300 transition-all duration-200 hover:bg-gray-700 data-[state=active]:border-green-500 data-[state=active]:bg-green-900 data-[state=active]:text-white"
+					>
+						<ArrowUpIcon class="mr-2 h-4 w-4" />
+						Income
+					</TabsTrigger>
+				</TabsList>
+
+				<TabsContent value="expense" class="mt-6 space-y-4">
+					<!-- Filters and Search -->
+					<div class="flex flex-col gap-4 sm:flex-row">
+						<div class="relative flex-1">
+							<Search class="absolute left-3 top-1/2 h-4 w-4 -translate-y-1/2 text-gray-400" />
+							<Input
+								placeholder="Search expenses..."
+								bind:value={searchTerm}
+								class="border-gray-700 bg-gray-800 pl-10 text-white"
+							/>
+						</div>
+						<div class="flex gap-2">
+							<select
+								bind:value={filterCategory}
+								class="w-full rounded-md border border-gray-700 bg-gray-800 px-3 py-2 text-white sm:w-[180px]"
+							>
+								<option value="all">All Categories</option>
+								<!-- <option value="none">No Category</option> -->
+								{#each categories.filter((cat) => cat.type === 'expense') as category}
+									<option value={category.id.toString()}>{category.name}</option>
+								{/each}
+							</select>
+							<select
+								bind:value={sortBy}
+								class="w-full rounded-md border border-gray-700 bg-gray-800 px-3 py-2 text-white sm:w-[140px]"
+							>
+								<option value="date">Sort by Date</option>
+								<option value="amount">Sort by Amount</option>
+							</select>
+						</div>
+					</div>
+
+					<!-- Expenses Transactions List -->
+					<Card class="border-gray-800 bg-gray-900">
+						<CardHeader>
+							<CardTitle class="flex items-center gap-2 text-white">
+								<ArrowDownIcon class="h-5 w-5 text-red-400" />
+								Expense Transactions
+							</CardTitle>
+							<CardDescription class="flex items-center justify-between text-gray-400">
+								<span>
+									{paginatedData.totalCount} expense transaction{paginatedData.totalCount !== 1
+										? 's'
+										: ''} found
+									{sortBy === 'date' ? ' (sorted by date)' : ' (sorted by amount)'}
+								</span>
+								<span class="text-sm">
+									Page {currentPage} of {paginatedData.totalPages}
+								</span>
+							</CardDescription>
+						</CardHeader>
+						<CardContent>
+							<div class="space-y-4">
+								{#if currentTransactions.length === 0}
+									<div class="py-8 text-center text-gray-500">
+										<p>No expense transactions found</p>
+									</div>
+								{:else}
+									{#each currentTransactions as transaction}
+										<div
+											class="flex items-center justify-between rounded-lg border border-gray-800 p-4 transition-colors hover:bg-gray-800/50"
+										>
+											<div class="flex items-center space-x-3">
+												<div
+													class="flex h-10 w-10 items-center justify-center rounded-full bg-red-500/20 text-red-400"
+												>
+													<ArrowDownIcon class="h-5 w-5" />
+												</div>
+												<div>
+													<div class="flex items-center gap-2">
+														<p class="font-medium text-white">{transaction.description}</p>
+														{#if transaction.recurrence}
+															<Badge
+																variant="outline"
+																class="border-blue-500 text-xs text-blue-400"
+															>
+																<Repeat class="mr-1 h-3 w-3" />
+																Recurring
+															</Badge>
+														{/if}
+													</div>
+													{#if transaction.event}
+														<p class="text-xs text-gray-500">{transaction.event}</p>
+													{/if}
+													<p class="text-sm text-gray-400">{transaction.date}</p>
+												</div>
+											</div>
+											<div class="text-right">
+												<p class="font-semibold text-red-400">
+													-${Math.abs(transaction.amount).toFixed(2)}
+												</p>
+												<Badge variant="secondary" class="bg-gray-800 text-xs text-gray-300">
+													{getCategoryDisplay(transaction.category_id)}
+												</Badge>
+												<div class="mt-2 flex gap-2">
+													<Button
+														variant="outline"
+														size="sm"
+														onclick={() => handleViewDetails(transaction)}
+														class="flex-1 border-2 border-blue-500 bg-gray-900 font-semibold text-blue-400 shadow-lg hover:bg-blue-500/20 hover:text-blue-300"
+													>
+														View Details
+													</Button>
+													<Button
+														variant="outline"
+														size="sm"
+														onclick={() => handleEditTransaction(transaction)}
+														class="flex-1 border-2 border-green-500 bg-gray-900 font-semibold text-green-400 shadow-lg hover:bg-green-500/20 hover:text-green-300"
+													>
+														<Edit class="mr-1 h-4 w-4" />
+														Edit
+													</Button>
+													<Button
+														variant="outline"
+														size="sm"
+														onclick={() => handleDeleteTransaction(transaction)}
+														class="flex-1 border-2 border-red-500 bg-gray-900 font-semibold text-red-400 shadow-lg hover:bg-red-500/20 hover:text-red-300"
+														disabled={isDeleting}
+													>
+														<Trash2 class="mr-1 h-4 w-4" />
+														Delete
+													</Button>
+												</div>
+											</div>
+										</div>
+									{/each}
+								{/if}
+							</div>
+							{#if paginatedData.totalPages > 1}
+								<div class="flex items-center justify-between border-t border-gray-800 pt-4">
+									<div class="flex items-center gap-2">
+										<Button
+											variant="outline"
+											size="sm"
+											onclick={() => (currentPage = Math.max(1, currentPage - 1))}
+											disabled={currentPage === 1}
+											class="border-gray-600 bg-gray-800 text-gray-300 hover:bg-gray-700 disabled:cursor-not-allowed disabled:opacity-50"
+										>
+											Previous
+										</Button>
+										<Button
+											variant="outline"
+											size="sm"
+											onclick={() =>
+												(currentPage = Math.min(paginatedData.totalPages, currentPage + 1))}
+											disabled={currentPage === paginatedData.totalPages}
+											class="border-gray-600 bg-gray-800 text-gray-300 hover:bg-gray-700 disabled:cursor-not-allowed disabled:opacity-50"
+										>
+											Next
+										</Button>
+									</div>
+									<div class="flex items-center gap-1">
+										{#each Array.from({ length: Math.min(5, paginatedData.totalPages) }, (_, i) => i + 1) as pageNum}
+											{@const isActive = pageNum === currentPage}
+											<Button
+												variant="outline"
+												size="sm"
+												onclick={() => (currentPage = pageNum)}
+												class={isActive
+													? 'border-blue-500 bg-blue-600 text-white hover:bg-blue-700'
+													: 'border-gray-600 bg-gray-800 text-gray-300 hover:bg-gray-700'}
+											>
+												{pageNum}
+											</Button>
+										{/each}
+										{#if paginatedData.totalPages > 5}
+											<span class="px-2 text-gray-400">...</span>
+											<Button
+												variant="outline"
+											size="sm"
+												onclick={() => (currentPage = paginatedData.totalPages)}
+												class={currentPage === paginatedData.totalPages
+													? 'border-blue-500 bg-blue-600 text-white hover:bg-blue-700'
+													: 'border-gray-600 bg-gray-800 text-gray-300 hover:bg-gray-700'}
+											>
+												{paginatedData.totalPages}
+											</Button>
+										{/if}
+									</div>
+									<div class="text-sm text-gray-400">
+										Showing {(currentPage - 1) * itemsPerPage + 1}-{Math.min(
+											currentPage * itemsPerPage,
+											paginatedData.totalCount
+										)} of {paginatedData.totalCount}
+									</div>
+								</div>
+							{/if}
+						</CardContent>
+					</Card>
+				</TabsContent>
+
+				<TabsContent value="income" class="mt-6 space-y-4">
+					<!-- Filters and Search -->
+					<div class="flex flex-col gap-4 sm:flex-row">
+						<div class="relative flex-1">
+							<Search class="absolute left-3 top-1/2 h-4 w-4 -translate-y-1/2 text-gray-400" />
+							<Input
+								placeholder="Search income..."
+								bind:value={searchTerm}
+								class="border-gray-700 bg-gray-800 pl-10 text-white"
+							/>
+						</div>
+						<div class="flex gap-2">
+							<select
+								bind:value={filterCategory}
+								class="w-full rounded-md border border-gray-700 bg-gray-800 px-3 py-2 text-white sm:w-[180px]"
+							>
+								<option value="all">All Categories</option>
+								<!-- <option value="none">No Category</option> -->
+								{#each categories.filter((cat) => cat.type === 'income') as category}
+									<option value={category.id.toString()}>{category.name}</option>
+								{/each}
+							</select>
+							<select
+								bind:value={sortBy}
+								class="w-full rounded-md border border-gray-700 bg-gray-800 px-3 py-2 text-white sm:w-[140px]"
+							>
+								<option value="date">Sort by Date</option>
+								<option value="amount">Sort by Amount</option>
+							</select>
+						</div>
+					</div>
+
+					<!-- Income Transactions List -->
+					<Card class="border-gray-800 bg-gray-900">
+						<CardHeader>
+							<CardTitle class="flex items-center gap-2 text-white">
+								<ArrowUpIcon class="h-5 w-5 text-green-400" />
+								Income Transactions
+							</CardTitle>
+							<CardDescription class="flex items-center justify-between text-gray-400">
+								<span>
+									{paginatedData.totalCount} income transaction{paginatedData.totalCount !== 1
+										? 's'
+										: ''} found
+									{sortBy === 'date' ? ' (sorted by date)' : ' (sorted by amount)'}
+								</span>
+								<span class="text-sm">
+									Page {currentPage} of {paginatedData.totalPages}
+								</span>
+							</CardDescription>
+						</CardHeader>
+						<CardContent>
+							<div class="space-y-4">
+								{#if currentTransactions.length === 0}
+									<div class="py-8 text-center text-gray-500">
+										<p>No income transactions found</p>
+									</div>
+								{:else}
+									{#each currentTransactions as transaction}
+										<div
+											class="flex items-center justify-between rounded-lg border border-gray-800 p-4 transition-colors hover:bg-gray-800/50"
+										>
+											<div class="flex items-center space-x-3">
+												<div
+													class="flex h-10 w-10 items-center justify-center rounded-full bg-green-500/20 text-green-400"
+												>
+													<ArrowUpIcon class="h-5 w-5" />
+												</div>
+												<div>
+													<div class="flex items-center gap-2">
+														<p class="font-medium text-white">{transaction.description}</p>
+														{#if transaction.recurrence}
+															<Badge
+																variant="outline"
+																class="border-blue-500 text-xs text-blue-400"
+															>
+																<Repeat class="mr-1 h-3 w-3" />
+																Recurring
+															</Badge>
+														{/if}
+													</div>
+													{#if transaction.event}
+														<p class="text-xs text-gray-500">{transaction.event}</p>
+													{/if}
+													<p class="text-sm text-gray-400">{transaction.date}</p>
+												</div>
+											</div>
+											<div class="text-right">
+												<p class="font-semibold text-green-400">
+													+${Math.abs(transaction.amount).toFixed(2)}
+												</p>
+												<Badge variant="secondary" class="bg-gray-800 text-xs text-gray-300">
+													{getCategoryDisplay(transaction.category_id)}
+												</Badge>
+												<div class="mt-2 flex gap-2">
+													<Button
+														variant="outline"
+														size="sm"
+														onclick={() => handleViewDetails(transaction)}
+														class="flex-1 border-2 border-blue-500 bg-gray-900 font-semibold text-blue-400 shadow-lg hover:bg-blue-500/20 hover:text-blue-300"
+													>
+														View Details
+													</Button>
+													<Button
+														variant="outline"
+														size="sm"
+														onclick={() => handleEditTransaction(transaction)}
+														class="flex-1 border-2 border-green-500 bg-gray-900 font-semibold text-green-400 shadow-lg hover:bg-green-500/20 hover:text-green-300"
+													>
+														<Edit class="mr-1 h-4 w-4" />
+														Edit
+													</Button>
+													<Button
+														variant="outline"
+														size="sm"
+														onclick={() => handleDeleteTransaction(transaction)}
+														class="flex-1 border-2 border-red-500 bg-gray-900 font-semibold text-red-400 shadow-lg hover:bg-red-500/20 hover:text-red-300"
+														disabled={isDeleting}
+													>
+														<Trash2 class="mr-1 h-4 w-4" />
+														Delete
+													</Button>
+												</div>
+											</div>
+										</div>
+									{/each}
+								{/if}
+							</div>
+							{#if paginatedData.totalPages > 1}
+								<div class="flex items-center justify-between border-t border-gray-800 pt-4">
+									<div class="flex items-center gap-2">
+										<Button
+											variant="outline"
+											size="sm"
+											onclick={() => (currentPage = Math.max(1, currentPage - 1))}
+											disabled={currentPage === 1}
+											class="border-gray-600 bg-gray-800 text-gray-300 hover:bg-gray-700 disabled:cursor-not-allowed disabled:opacity-50"
+										>
+											Previous
+										</Button>
+										<Button
+											variant="outline"
+											size="sm"
+											onclick={() =>
+												(currentPage = Math.min(paginatedData.totalPages, currentPage + 1))}
+											disabled={currentPage === paginatedData.totalPages}
+											class="border-gray-600 bg-gray-800 text-gray-300 hover:bg-gray-700 disabled:cursor-not-allowed disabled:opacity-50"
+										>
+											Next
+										</Button>
+									</div>
+									<div class="flex items-center gap-1">
+										{#each Array.from({ length: Math.min(5, paginatedData.totalPages) }, (_, i) => i + 1) as pageNum}
+											{@const isActive = pageNum === currentPage}
+											<Button
+												variant="outline"
+												size="sm"
+												onclick={() => (currentPage = pageNum)}
+												class={isActive
+													? 'border-blue-500 bg-blue-600 text-white hover:bg-blue-700'
+													: 'border-gray-600 bg-gray-800 text-gray-300 hover:bg-gray-700'}
+											>
+												{pageNum}
+											</Button>
+										{/each}
+										{#if paginatedData.totalPages > 5}
+											<span class="px-2 text-gray-400">...</span>
+											<Button
+												variant="outline"
+												size="sm"
+												onclick={() => (currentPage = paginatedData.totalPages)}
+												class={currentPage === paginatedData.totalPages
+													? 'border-blue-500 bg-blue-600 text-white hover:bg-blue-700'
+													: 'border-gray-600 bg-gray-800 text-gray-300 hover:bg-gray-700'}
+											>
+												{paginatedData.totalPages}
+											</Button>
+										{/if}
+									</div>
+									<div class="text-sm text-gray-400">
+										Showing {(currentPage - 1) * itemsPerPage + 1}-{Math.min(
+											currentPage * itemsPerPage,
+											paginatedData.totalCount
+										)} of {paginatedData.totalCount}
+									</div>
+								</div>
+							{/if}
+						</CardContent>
+					</Card>
+				</TabsContent>
+			</Tabs>
+		</div>
+
+		<!-- Transaction Details Dialog -->
+		<Dialog bind:open={isDetailsOpen}>
+			<DialogContent class="border-gray-700 bg-gray-800 text-white sm:max-w-[500px]">
+				<DialogHeader>
+					<DialogTitle class="flex items-center gap-2">
+						{#if selectedTransactionDetails?.type === 'income'}
+							<ArrowUpIcon class="h-5 w-5 text-green-400" />
+							Income Details
+						{:else}
+							<ArrowDownIcon class="h-5 w-5 text-red-400" />
+							Expense Details
+						{/if}
+					</DialogTitle>
+				</DialogHeader>
+				{#if selectedTransactionDetails}
+					<div class="space-y-4">
+						<div class="grid grid-cols-2 gap-4">
+							<div>
+								<p class="text-sm text-gray-400">Description</p>
+								<p class="font-medium">{selectedTransactionDetails.description}</p>
+							</div>
+							<div>
+								<p class="text-sm text-gray-400">Amount</p>
+								<p
+									class="font-medium {selectedTransactionDetails.type === 'income'
+										? 'text-green-400'
+										: 'text-red-400'}"
+								>
+									{selectedTransactionDetails.type === 'income' ? '+' : '-'}${Math.abs(
+										selectedTransactionDetails.amount
+									).toFixed(2)}
+								</p>
+							</div>
+							<div>
+								<p class="text-sm text-gray-400">Category</p>
+								{#if selectedTransactionDetails.category_id}
+									{@const category = getCategoryById(selectedTransactionDetails.category_id)}
+									{#if category}
+										<div class="space-y-1">
+											<Badge variant="secondary" class="bg-gray-700 text-gray-300">
+												{category.name}
+											</Badge>
+											<p class="text-xs capitalize text-gray-500">
+												{category.type}
+											</p>
+										</div>
+									{:else}
+										<Badge variant="secondary" class="bg-gray-700 text-gray-300">No Category</Badge>
+									{/if}
+								{:else}
+									<Badge variant="secondary" class="bg-gray-700 text-gray-300">No Category</Badge>
+								{/if}
+							</div>
+							<div>
+								<p class="text-sm text-gray-400">Date</p>
+								<p class="font-medium">{selectedTransactionDetails.date}</p>
+							</div>
+						</div>
+						{#if selectedTransactionDetails.event}
+							<div>
+								<p class="text-sm text-gray-400">Event</p>
+								<p class="font-medium">{selectedTransactionDetails.event}</p>
+							</div>
+						{/if}
+						{#if selectedTransactionDetails.recurrence}
+							<div class="flex items-center gap-2">
+								<Repeat class="h-4 w-4 text-blue-400" />
+								<span class="text-blue-400">Recurring Transaction</span>
+							</div>
+						{/if}
+					</div>
+				{/if}
+			</DialogContent>
+		</Dialog>
+	{/if}
+
+	<!-- Edit Transaction Dialog -->
+	{#if isEditOpen && editingTransaction}
+		<Dialog bind:open={isEditOpen}>
+			<DialogContent class="mx-auto max-w-md border-gray-800 bg-gray-900 text-white">
+				<DialogHeader>
+					<DialogTitle class="text-white">Edit Transaction</DialogTitle>
+					<DialogDescription class="text-gray-400">
+						Update the transaction details below.
+					</DialogDescription>
+				</DialogHeader>
+
+				<div class="space-y-4">
+					<!-- Description -->
+					<div>
+						<Label for="edit-description" class="text-white">Description</Label>
+						<Input
+							id="edit-description"
+							bind:value={editDescription}
+							placeholder="Transaction description"
+							class="border-gray-700 bg-gray-800 text-white"
+						/>
+					</div>
+
+					<!-- Amount -->
+					<div>
+						<Label for="edit-amount" class="text-white">Amount</Label>
+						<Input
+							id="edit-amount"
+							type="number"
+							step="0.01"
+							bind:value={editAmount}
+							placeholder="0.00"
+							class="border-gray-700 bg-gray-800 text-white"
+						/>
+					</div>
+
+					<!-- Type -->
+					<div>
+						<Label for="edit-type" class="text-white">Type</Label>
+						<select
+							id="edit-type"
+							bind:value={editType}
+							class="w-full rounded-md border border-gray-700 bg-gray-800 p-2 text-white"
+						>
+							<option value="">Select type</option>
+							<option value="income">Income</option>
+							<option value="expense">Expense</option>
+						</select>
+					</div>
+
+					<!-- Category -->
+					<div>
+						<Label for="edit-category" class="text-white">Category</Label>
+						<select
+							id="edit-category"
+							bind:value={editCategory}
+							class="w-full rounded-md border border-gray-700 bg-gray-800 p-2 text-white"
+						>
+							<option value="">Select category</option>
+							{#each getFilteredCategories(editType) as category}
+								<option value={category.id}>{category.name}</option>
+							{/each}
+						</select>
+					</div>
+
+					<!-- Date -->
+					<div>
+						<Label for="edit-date" class="text-white">Date</Label>
+						<Input
+							id="edit-date"
+							type="date"
+							bind:value={editDate}
+							class="border-gray-700 bg-gray-800 text-white"
+						/>
+					</div>
+
+					<!-- Event (optional) -->
+					<div>
+						<Label for="edit-event" class="text-white">Event (Optional)</Label>
+						<Input
+							id="edit-event"
+							bind:value={editEvent}
+							placeholder="Related event"
+							class="border-gray-700 bg-gray-800 text-white"
+						/>
+					</div>
+
+					<!-- Recurring -->
+					<div class="flex items-center space-x-2">
+						<Checkbox
+							id="edit-recurring"
+							bind:checked={editIsRecurrent}
+							class="border-gray-600 data-[state=checked]:bg-blue-600"
+						/>
+						<Label for="edit-recurring" class="text-white">Recurring transaction</Label>
+					</div>
+					<!-- Action Buttons -->
+					<div class="flex gap-2 pt-4">
+						<Button
+							variant="outline"
+							onclick={() => (isEditOpen = false)}
+							class="flex-1 border-gray-600 text-gray-300 hover:bg-gray-700"
+							disabled={isSaving}
+						>
+							Cancel
+						</Button>
+						<Button
+							onclick={handleUpdateTransaction}
+							class="flex-1 bg-gradient-to-r from-green-500 to-green-600 font-semibold text-white shadow-lg hover:from-green-600 hover:to-green-700"
+							disabled={isSaving}
+						>
+							{isSaving ? 'Updating...' : 'Update Transaction'}
+						</Button>
+					</div>
+				</div>
+			</DialogContent>
+		</Dialog>
+	{/if}
+
+	<!-- Edit Balance Dialog -->
+	<Dialog bind:open={isBalanceDialogOpen}>
+		<DialogContent class="mx-auto max-w-md border-gray-800 bg-gray-900 text-white">
+			<DialogHeader>
+				<DialogTitle class="text-white">Edit Balance</DialogTitle>
+				<DialogDescription class="text-gray-400">
+					Update your account balance
+				</DialogDescription>
+			</DialogHeader>
+
+			<div class="space-y-4">
+				<!-- Balance Amount -->
+				<div>
+					<Label for="edit-balance" class="text-white">Balance Amount</Label>
+					<Input
+						id="edit-balance"
+						type="number"
+						step="0.01"
+						bind:value={editBalanceValue}
+						placeholder="0.00"
+						class="border-gray-700 bg-gray-800 text-white"
+					/>
+				</div>
+
+				<!-- Action Buttons -->
+				<div class="flex gap-2 pt-4">
+					<Button
+						variant="outline"
+						onclick={handleCancelBalanceEdit}
+						class="flex-1 bg-black border-2 border-red-500 text-red-500 font-semibold rounded-md hover:bg-red-500/20 hover:text-red-400"
+						disabled={isSaving}
+					>
+						Cancel
+					</Button>
+					<Button
+						onclick={handleSaveBalance}
+						class="flex-1 bg-gradient-to-r from-green-500 to-green-600 font-semibold text-white shadow-lg hover:from-green-600 hover:to-green-700"
+						disabled={isSaving}
+					>
+						{isSaving ? 'Saving...' : 'Save'}
+					</Button>
+				</div>
+			</div>
+		</DialogContent>
+	</Dialog>
+</div>