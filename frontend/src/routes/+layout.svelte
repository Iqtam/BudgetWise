<script lang="ts">
  import "../app.css";
  import { onMount } from "svelte";
  import { auth } from "$lib/firebase";
  import { firebaseUser, backendUser, loading } from "$lib/stores/auth";
  import { onAuthStateChanged } from "firebase/auth";
  import { getCurrentUser } from "$lib/services/auth";

  onMount(() => {
    const unsubscribe = onAuthStateChanged(auth, async (user) => {
      firebaseUser.set(user);

      if (user) {
        try {
          // Get user profile from backend
          const profile = await getCurrentUser();
          backendUser.set(profile);
        } catch (error) {
          console.error("Error getting user profile:", error);
          backendUser.set(null);
        }
      } else {
        backendUser.set(null);
      }

      loading.set(false);
    });

    return () => unsubscribe();
  });
</script>

<<<<<<< HEAD
{#if $loading}
  <div class="loading">Loading...</div>
{:else}
  <slot />
{/if}

<style>
  .loading {
    display: flex;
    justify-content: center;
    align-items: center;
    height: 100vh;
    font-size: 1.2rem;
  }
</style>
=======

<nav>
  <a href="/">Home</a>
  <a href="/transactions">Transactions</a>
</nav>

<slot /> <!-- This is where the page content will be injected -->

<footer>
  <p>&copy; 2025 BudgetWise</p>
</footer>

<style>
  nav {
    background-color: #4caf50;
    padding: 1rem;
  }

  nav a {
    margin-right: 1rem;
    color: white;
    text-decoration: none;
  }

  footer {
    margin-top: 2rem;
    text-align: center;
    color: #888;
  }
</style>
>>>>>>> daa19ec0
<|MERGE_RESOLUTION|>--- conflicted
+++ resolved
@@ -30,23 +30,6 @@
   });
 </script>
 
-<<<<<<< HEAD
-{#if $loading}
-  <div class="loading">Loading...</div>
-{:else}
-  <slot />
-{/if}
-
-<style>
-  .loading {
-    display: flex;
-    justify-content: center;
-    align-items: center;
-    height: 100vh;
-    font-size: 1.2rem;
-  }
-</style>
-=======
 
 <nav>
   <a href="/">Home</a>
@@ -77,4 +60,3 @@
     color: #888;
   }
 </style>
->>>>>>> daa19ec0
