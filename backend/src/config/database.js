--- conflicted
+++ resolved
@@ -2,19 +2,13 @@
 require('dotenv').config();
 
 const sequelize = new Sequelize(
-<<<<<<< HEAD
+
   process.env.POSTGRES_DB ,
   process.env.POSTGRES_USER ,
   process.env.POSTGRES_PASSWORD,
   {
     host: process.env.POSTGRES_HOST , // Default to the service name in docker-compose
-=======
-  process.env.POSTGRES_DB || 'postgres',
-  process.env.POSTGRES_USER || 'postgres',
-  process.env.POSTGRES_PASSWORD || '@tin',
-  {
-    host: process.env.POSTGRES_HOST || 'localhost', // Default to the service name in docker-compose
->>>>>>> daa19ec0
+
     dialect: 'postgres',
     logging: false, // Set to console.log to see SQL queries
     pool: {
@@ -56,35 +50,11 @@
 const connectDB = async () => {
   try {
     await sequelize.authenticate();
-<<<<<<< HEAD
     console.log('PostgreSQL Database connected successfully');
     
     // Sync all models
     await sequelize.sync({ alter: true });
     console.log('Database synchronized');
-=======
-    console.log('✅ PostgreSQL Database connected successfully');
-
-    await sequelize.sync();
-    console.log('✅ Database synchronized');
-
-    // Enable extension if not enabled already (needed for gen_random_uuid)
-    await sequelize.query(`CREATE EXTENSION IF NOT EXISTS pgcrypto;`);
-
-    // Insert a test user
-    const insertQuery = `
-      INSERT INTO users (email, password_hash)
-      VALUES ('testuser@example.com', 'hashed_password_123')
-      ON CONFLICT (email) DO NOTHING;
-    `;
-    await sequelize.query(insertQuery);
-    console.log('✅ Test user inserted (or already exists)');
-
-    // Query inserted data
-    const [results] = await sequelize.query(`SELECT id, email, role FROM users WHERE email = 'testuser@example.com';`);
-    console.log('📦 Retrieved User:', results[0]);
-
->>>>>>> daa19ec0
   } catch (error) {
     console.error('❌ Unable to connect to the database:', error);
     process.exit(1);
